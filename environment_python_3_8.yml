--- conflicted
+++ resolved
@@ -3,12 +3,8 @@
 - http://ssb.stsci.edu/astroconda
 dependencies:
 - authlib=0.15.2
-<<<<<<< HEAD
 - bokeh=2.2.3
-- django=2.2.5
-=======
 - django=3.1.4
->>>>>>> 9fa12988
 - flake8=3.8.3
 - inflection=0.3.1
 - ipython=7.16.1
