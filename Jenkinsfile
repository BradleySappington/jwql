--- conflicted
+++ resolved
@@ -9,7 +9,6 @@
     credentialsId: 'jwql-codecov',
     variable: 'codecov_token')]) {
 
-<<<<<<< HEAD
   for (os in matrix_os) {
     for (python_ver in matrix_python) {
       // Define each build configuration, copying and overriding values as necessary.
@@ -21,32 +20,16 @@
           "conda env update --file=environment${env_py}.yml",
           "pip install codecov pytest-cov",
           "with_env -n jwql python setup.py install"]
-      bc.test_cmds = [
-          "with_env -n jwql pytest -s --junitxml=results.xml --cov=./jwql/ --cov-report xml",
-          "codecov --token=${codecov_token}"]
+      bc0.test_cmds = [
+          "with_env -n jwql pytest -s --junitxml=results.xml --cov=./jwql/ --cov-report=xml:coverage.xml",
+          "codecov --token=${codecov_token}",
+          "mkdir -v reports",
+          "mv -v coverage.xml reports/coverage.xml"]
       matrix += bc
     }
   }
   // bc1 = utils.copy(bc0)
   // bc1.build_cmds[0] = "conda install -q -y python=3.5"
-=======
-// Define each build configuration, copying and overriding values as necessary.
-bc0 = new BuildConfig()
-bc0.nodetype = "linux-stable"
-bc0.name = "debug"
-bc0.build_cmds = [
-    "conda env update --file=environment.yml",
-    "pip install codecov pytest-cov",
-    "with_env -n jwql python setup.py install"]
-bc0.test_cmds = [
-    "with_env -n jwql pytest -s --junitxml=results.xml --cov=./jwql/ --cov-report=xml:coverage.xml",
-    "codecov --token=${codecov_token}",
-    "mkdir -v reports",
-    "mv -v coverage.xml reports/coverage.xml"]
-
-// bc1 = utils.copy(bc0)
-// bc1.build_cmds[0] = "conda install -q -y python=3.5"
->>>>>>> ba4a0b76
 
   // Iterate over configurations that define the (distibuted) build matrix.
   // Spawn a host of the given nodetype for each combination and run in parallel.
