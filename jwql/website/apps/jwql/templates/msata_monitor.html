{% extends "base.html" %}

{% block preamble %}

	<title>{{ inst }} MSATA Monitor- JWQL</title>

{% endblock %}

{% block content %}

    <main role="main" class="container">

		<h1>{{ inst }} MSATA Monitor</h1>
        <!--Horizontal line-->
        <hr>
        <p id= "description">
<<<<<<< HEAD
          This monitor uses all MSATA data available.
          The plots are updated regularly from new data in MAST.
=======
          <h2>Updates to this monitor only occur with new data</h2>
          This monitor uses all MSATA data available and the plots include all data.
          The plots will only be updated if new MSATA data is in MAST, otherwise, the
          monitor will show all data previously obtained.
          <h2>Instructions</h2>
          For general MSATA monitoring you only need to look at the first two plots
          below: 1. MSATA Status and 2. MSATA Least Squares Residual V2-V3 Offsets.
          Plot 1 shows the successful Visit IDs (blue points, which always correspond
          to the second position - 1/2 shutter moved from the first), the unsuccessful
          ones (red points), and the in-progress images (gray points, which always
          correspond to the first position of the TA). MSATA can do up-to two tries
          so you may see 4 entries for the same program ID in the gray points.
          Plot 2 shows the V2-V3 least square residual offsets, the closer to the
          purple cross (the half facet coordinates) the better. The default limits of
          the plot are the acceptable values, if you see any point at the edges or
          outside the limits of (-0.5, 0.5) for both axis, please let any of the
          NIRSpec TA experts: Tracy Beck, Charles Proffit, and/or Tony Keyes.
          <br>
          <br>

>>>>>>> ece94d90
        </p>

        <!-- Loading animation -->
        <div id="loading">
            <div class="lds-css ng-scope">
                <div style="width:100%;height:100%" class="lds-magnify">
                    <div>
                        <div>
                            <div>
                            </div>
                            <div>
                            </div>
                        </div>
                    </div>
                </div>
                Loading ...
            </div>
        </div>

        <!-- Display the data -->
        <div id='ta_data'></div>
        <script>update_msata_page('{{base_url}}');</script>
        <a id="msata_fail" style='display: none'>No MSATA data found</a>

	</main>

{% endblock %}<|MERGE_RESOLUTION|>--- conflicted
+++ resolved
@@ -14,14 +14,8 @@
         <!--Horizontal line-->
         <hr>
         <p id= "description">
-<<<<<<< HEAD
           This monitor uses all MSATA data available.
           The plots are updated regularly from new data in MAST.
-=======
-          <h2>Updates to this monitor only occur with new data</h2>
-          This monitor uses all MSATA data available and the plots include all data.
-          The plots will only be updated if new MSATA data is in MAST, otherwise, the
-          monitor will show all data previously obtained.
           <h2>Instructions</h2>
           For general MSATA monitoring you only need to look at the first two plots
           below: 1. MSATA Status and 2. MSATA Least Squares Residual V2-V3 Offsets.
@@ -35,10 +29,6 @@
           the plot are the acceptable values, if you see any point at the edges or
           outside the limits of (-0.5, 0.5) for both axis, please let any of the
           NIRSpec TA experts: Tracy Beck, Charles Proffit, and/or Tony Keyes.
-          <br>
-          <br>
-
->>>>>>> ece94d90
         </p>
 
         <!-- Loading animation -->
