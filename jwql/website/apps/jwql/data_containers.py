"""Various functions to collect data to be used by the ``views`` of the
``jwql`` app.

This module contains several functions that assist in collecting and
producing various data to be rendered in ``views.py`` for use by the
``jwql`` app.

Authors
-------

    - Lauren Chambers
    - Matthew Bourque
    - Teagan King
    - Bryan Hilbert
    - Maria Pena-Guerrero
    - Bradley Sappington
    - Melanie Clarke

Use
---

    The functions within this module are intended to be imported and
    used by ``views.py``, e.g.:

    ::
        from .data_containers import get_proposal_info
"""

import copy
from collections import OrderedDict
import glob
import json
from operator import getitem
import os
import re
import tempfile
import logging

from astropy.io import fits
from astropy.time import Time
from bs4 import BeautifulSoup
from django import setup
from django.conf import settings
from django.contrib import messages
import numpy as np
from operator import itemgetter
import pandas as pd
import pyvo as vo
import requests

from jwql.database import database_interface as di
from jwql.database.database_interface import load_connection
from jwql.edb.engineering_database import get_mnemonic, get_mnemonic_info, mnemonic_inventory
from jwql.utils.utils import check_config_for_key, ensure_dir_exists, filesystem_path, filename_parser, get_config
from jwql.utils.constants import ANOMALIES_PER_INSTRUMENT, MAST_QUERY_LIMIT, MONITORS, THUMBNAIL_LISTFILE, THUMBNAIL_FILTER_LOOK
from jwql.utils.constants import EXPOSURE_PAGE_SUFFIX_ORDER, IGNORED_SUFFIXES, INSTRUMENT_SERVICE_MATCH
from jwql.utils.constants import JWST_INSTRUMENT_NAMES_MIXEDCASE, JWST_INSTRUMENT_NAMES
from jwql.utils.constants import REPORT_KEYS_PER_INSTRUMENT
from jwql.utils.constants import SUFFIXES_TO_ADD_ASSOCIATION, SUFFIXES_WITH_AVERAGED_INTS, QUERY_CONFIG_KEYS
from jwql.utils.credentials import get_mast_token
from jwql.utils.permissions import set_permissions
from jwql.utils.utils import get_rootnames_for_instrument_proposal
from .forms import InstrumentAnomalySubmitForm
from astroquery.mast import Mast

# Increase the limit on the number of entries that can be returned by
# a MAST query.
Mast._portal_api_connection.PAGESIZE = MAST_QUERY_LIMIT

# astroquery.mast import that depends on value of auth_mast
# this import has to be made before any other import of astroquery.mast
ON_GITHUB_ACTIONS = '/home/runner' in os.path.expanduser('~') or '/Users/runner' in os.path.expanduser('~')

# Determine if the code is being run as part of a Readthedocs build
ON_READTHEDOCS = False
if 'READTHEDOCS' in os.environ:
    ON_READTHEDOCS = os.environ['READTHEDOCS']

if not ON_GITHUB_ACTIONS and not ON_READTHEDOCS:
    # These lines are needed in order to use the Django models in a standalone
    # script (as opposed to code run as a result of a webpage request). If these
    # lines are not run, the script will crash when attempting to import the
    # Django models in the line below.
    os.environ.setdefault("DJANGO_SETTINGS_MODULE", "jwql.website.jwql_proj.settings")
    setup()

    from .forms import MnemonicSearchForm, MnemonicQueryForm, MnemonicExplorationForm
    from jwql.website.apps.jwql.models import Observation, Proposal, RootFileInfo
    check_config_for_key('auth_mast')
    configs = get_config()
    auth_mast = configs['auth_mast']
    mast_flavour = '.'.join(auth_mast.split('.')[1:])
    from astropy import config
    conf = config.get_config('astroquery')
    conf['mast'] = {'server': 'https://{}'.format(mast_flavour)}

__location__ = os.path.realpath(os.path.join(os.getcwd(), os.path.dirname(__file__)))
if not ON_GITHUB_ACTIONS and not ON_READTHEDOCS:
    FILESYSTEM_DIR = configs['filesystem']
    PREVIEW_IMAGE_FILESYSTEM = configs['preview_image_filesystem']
    THUMBNAIL_FILESYSTEM = configs['thumbnail_filesystem']
    OUTPUT_DIR = configs['outputs']

PACKAGE_DIR = os.path.dirname(__location__.split('website')[0])
REPO_DIR = os.path.split(PACKAGE_DIR)[0]

if not ON_GITHUB_ACTIONS:
    Mast._portal_api_connection.MAST_REQUEST_URL = get_config()['mast_request_url']


def build_table(tablename):
    """Create Pandas dataframe from JWQLDB table.

    Parameters
    ----------
    tablename : str
        Name of JWQL database table name.

    Returns
    -------
    table_meta_data : pandas.DataFrame
        Pandas data frame version of JWQL database table.
    """
    # Make dictionary of tablename : class object
    # This matches what the user selects in the select element
    # in the webform to the python object on the backend.
    tables_of_interest = {}
    for item in di.__dict__.keys():
        table = getattr(di, item)
        if hasattr(table, '__tablename__'):
            tables_of_interest[table.__tablename__] = table

    session, _, _, _ = load_connection(get_config()['connection_string'])
    table_object = tables_of_interest[tablename]  # Select table object

    result = session.query(table_object)

    # Turn query result into list of dicts
    result_dict = [row.__dict__ for row in result.all()]
    column_names = table_object.__table__.columns.keys()

    # Build list of column data based on column name.
    data = []
    for column in column_names:
        column_data = list(map(itemgetter(column), result_dict))
        data.append(column_data)

    data = dict(zip(column_names, data))

    # Build table.
    table_meta_data = pd.DataFrame(data)

    session.close()
    return table_meta_data


<<<<<<< HEAD
def filter_root_files(instrument=None, proposal=None, obsnum=None, sort_as=None,
                      look=None, exp_type=None, cat_type=None, detector=None):
    """Retrieve and filter root file table entries.

    Parameters
    ----------
    instrument : str, optional
        Name of the JWST instrument.
    proposal : str, optional
        Proposal to match.
    obsnum : str, optional
        Observation number to match.
    sort_as : {'ascending', 'descending', 'recent', 'oldest'}, optional
        Sorting method for output table. Ascending and descending
        options refer to root file name; recent and oldest sort by observation
        start.
    look : {'new', 'viewed'}, optional
        If set to None, all viewed values are returned. If set to
        'viewed', only viewed data is returned. If set to 'new', only
        new data is returned.
    exp_type : str, optional
        Set to filter by exposure type.
    cat_type : str, optional
        Set to filter by proposal category.
    detector : str, optional
        Set to filter by detector name.

    Returns
    -------
    root_file_info : QuerySet
        List of RootFileInfo entries matching input criteria.
    """
    # standardize input

    # TODO: update when more fields are available
    # get desired filters
    filter_kwargs = dict()
    if instrument is not None and str(instrument).strip().lower() != 'all':
        inst = JWST_INSTRUMENT_NAMES_MIXEDCASE[instrument.lower()]
        filter_kwargs['instrument'] = inst
    if proposal is not None and str(proposal).strip().lower() != 'all':
        filter_kwargs['proposal'] = proposal.lstrip('0')
    if obsnum is not None and str(obsnum).strip().lower() != 'all':
        filter_kwargs['obsnum__obsnum'] = obsnum
    if look is not None and str(look).strip().lower() != 'all':
        filter_kwargs['viewed'] = (str(look).lower() == 'viewed')
    if exp_type is not None and str(exp_type).strip().lower() != 'all':
        filter_kwargs['obsnum__exptypes__icontains'] = exp_type
    if cat_type is not None and str(cat_type).strip().lower() != 'all':
        # filter_kwargs['obsnum__proposal__cat_type__iexact'] = cat_type
        # not yet implemented in proposal table
        pass
    if detector is not None and str(detector).strip().lower() != 'all':
        filter_kwargs['root_name__icontains'] = detector

    # get file info by instrument from local model
    root_file_info = RootFileInfo.objects.filter(**filter_kwargs)

    # descending by root file is default;
    # for other options, sort as desired
    sort_as = str(sort_as).strip().lower()
    if sort_as == 'ascending':
        root_file_info = root_file_info.order_by('root_name')
    elif sort_as == 'recent':
        root_file_info = root_file_info.order_by('-obsnum__obsstart', 'root_name')
    elif sort_as == 'oldest':
        root_file_info = root_file_info.order_by('obsnum__obsstart', 'root_name')

    return root_file_info
=======
def create_archived_proposals_context(inst):
    """Generate and save a json file containing the information needed
    to create an instrument's archive page.

    Parameters
    ----------
    inst : str
        Name of JWST instrument
    """
    # Ensure the instrument is correctly capitalized
    inst = JWST_INSTRUMENT_NAMES_MIXEDCASE[inst.lower()]

    # Get a list of Observation entries for the given instrument
    all_entries = Observation.objects.filter(proposal__archive__instrument=inst)

    # Get a list of proposal numbers.
    prop_objects = Proposal.objects.filter(archive__instrument=inst)
    proposal_nums = [entry.prop_id for entry in prop_objects]

    # Put proposals into descending order
    proposal_nums.sort(reverse=True)

    # Total number of proposals for the instrument
    num_proposals = len(proposal_nums)

    thumbnail_paths = []
    min_obsnums = []
    total_files = []
    proposal_viewed = []
    proposal_exp_types = []
    thumb_exp_types = []
    proposal_obs_times = []
    thumb_obs_time = []

    # Get a set of all exposure types used in the observations associated with this proposal
    exp_types = [exposure_type for observation in all_entries for exposure_type in observation.exptypes.split(',')]
    exp_types = sorted(list(set(exp_types)))

    # The naming conventions for dropdown_menus are tightly coupled with the code, this should be changed down the line.
    dropdown_menus = {'look': THUMBNAIL_FILTER_LOOK,
                      'exp_type': exp_types}
    thumbnails_dict = {}

    for proposal_num in proposal_nums:
        # For each proposal number, get all entries
        prop_entries = all_entries.filter(proposal__prop_id=proposal_num)

        # All entries will have the same thumbnail_path, so just grab the first
        thumbnail_paths.append(prop_entries[0].proposal.thumbnail_path)

        # Extract the observation numbers from each entry and find the minimum
        prop_obsnums = [entry.obsnum for entry in prop_entries]
        min_obsnums.append(min(prop_obsnums))

        # Sum the file count from all observations to get the total file count for
        # the proposal
        prop_filecount = [entry.number_of_files for entry in prop_entries]
        total_files.append(sum(prop_filecount))

        # In order to know if a proposal contains all observations that are entirely viewed, check for at least one existing viewed=False in RootFileInfo
        unviewed_root_file_infos = RootFileInfo.objects.filter(instrument=inst, proposal=proposal_num, viewed=False)
        proposal_viewed.append("Viewed" if unviewed_root_file_infos.count() == 0 else "New")

        # Store comma separated list of exp_types associated with each proposal
        proposal_exp_types = [exposure_type for observation in prop_entries for exposure_type in observation.exptypes.split(',')]
        proposal_exp_types = list(set(proposal_exp_types))
        thumb_exp_types.append(','.join(proposal_exp_types))

        # Get Most recent observation start time
        proposal_obs_times = [observation.obsstart for observation in prop_entries]
        thumb_obs_time.append(max(proposal_obs_times))

    thumbnails_dict['proposals'] = proposal_nums
    thumbnails_dict['thumbnail_paths'] = thumbnail_paths
    thumbnails_dict['num_files'] = total_files
    thumbnails_dict['viewed'] = proposal_viewed
    thumbnails_dict['exp_types'] = thumb_exp_types
    thumbnails_dict['obs_time'] = thumb_obs_time

    context = {'inst': inst,
               'num_proposals': num_proposals,
               'min_obsnum': min_obsnums,
               'thumbnails': thumbnails_dict,
               'dropdown_menus': dropdown_menus}

    json_object = json.dumps(context, indent = 4)

    # Writing to json file
    outfilename = os.path.join(OUTPUT_DIR, 'archive_page', f'{inst}_archive_context.json')
    with open(outfilename, "w") as outfile:
        outfile.write(json_object)
    set_permissions(outfilename)
>>>>>>> b9794cc2


def get_acknowledgements():
    """Returns a list of individuals who are acknowledged on the
    ``about`` page.

    The list is generated by reading in the contents of the ``jwql``
    ``README`` file.  In this way, the website will automatically
    update with updates to the ``README`` file.

    Returns
    -------
    acknowledgements : list
        A list of individuals to be acknowledged.
    """

    # Locate README file
    readme_file = os.path.join(REPO_DIR, 'README.md')

    # Get contents of the README file
    with open(readme_file, 'r') as f:
        data = f.readlines()

    # Find where the acknowledgements start
    for i, line in enumerate(data):
        if 'Acknowledgments' in line:
            index = i

    # Parse out the list of individuals
    acknowledgements = data[index + 1:]
    acknowledgements = [item.strip().replace('- ', '').split(' [@')[0].strip()
                        for item in acknowledgements]

    return acknowledgements


def get_all_proposals():
    """Return a list of all proposals that exist in the filesystem.

    Returns
    -------
    proposals : list
        A list of proposal numbers for all proposals that exist in the
        filesystem
    """
    proprietary_proposals = os.listdir(os.path.join(FILESYSTEM_DIR, 'proprietary'))
    public_proposals = os.listdir(os.path.join(FILESYSTEM_DIR, 'public'))
    all_proposals = [prop[2:] for prop in proprietary_proposals + public_proposals if 'jw' in prop]
    proposals = sorted(list(set(all_proposals)), reverse=True)
    return proposals


def get_available_suffixes(all_suffixes, return_untracked=True):
    """
    Put available suffixes in a consistent order.

    Any suffixes not recognized are returned at the end of the suffix
    list, in random order.

    Parameters
    ----------
    all_suffixes : list of str
        List of all data product suffixes found for a given file root.
    return_untracked : bool, optional
        If set, a set of untracked suffixes is also returned, for
        logging or diagnostic purposes.

    Returns
    -------
    suffixes : list of str
        All available unique suffixes in standard order.
    untracked_suffixes : set of str, optional
        Any suffixes that were not recognized.
    """
    #  Check if any of the
    # suffixes are not in the list that specifies order.
    suffixes = []
    untracked_suffixes = set(all_suffixes)
    for poss_suffix in EXPOSURE_PAGE_SUFFIX_ORDER:
        if 'crf' not in poss_suffix:
            if (poss_suffix in all_suffixes
                    and poss_suffix not in suffixes):
                suffixes.append(poss_suffix)
                untracked_suffixes.remove(poss_suffix)
        else:
            # EXPOSURE_PAGE_SUFFIX_ORDER contains crf and crfints,
            # but the actual suffixes in the data will be e.g. o001_crf,
            # and there may be more than one crf file in the list of suffixes.
            # So in this case, we strip the e.g. o001 from the
            # suffixes and check which list elements match.
            for image_suffix in all_suffixes:
                if (image_suffix.endswith(poss_suffix)
                        and image_suffix not in suffixes):
                    suffixes.append(image_suffix)
                    untracked_suffixes.remove(image_suffix)

    # If the data contain any suffixes that are not in the list
    # that specifies the order to use, add them to the end of the
    # suffixes list. Their order will be random since they are not in
    # EXPOSURE_PAGE_SUFFIX_ORDER.
    if len(untracked_suffixes) > 0:
        suffixes.extend(untracked_suffixes)

    if return_untracked:
        return suffixes, untracked_suffixes
    else:
        return suffixes


def get_current_flagged_anomalies(rootname, instrument, n_match=1):
    """Return a list of currently flagged anomalies for the given
    ``rootname``

    Parameters
    ----------
    rootname : str
        The rootname of interest (e.g.
        ``jw86600008001_02101_00001_guider2/``)

    Returns
    -------
    current_anomalies : list of str
        A list of currently flagged anomalies for the given ``rootname``
        (e.g. ``['snowball', 'crosstalk']``)
    """
    table = getattr(di, '{}Anomaly'.format(JWST_INSTRUMENT_NAMES_MIXEDCASE[instrument.lower()]))
    query = di.session.query(table).filter(table.rootname.startswith(rootname)).order_by(table.flag_date.desc())

    all_records = query.data_frame.groupby('rootname').first()
    current_anomalies = []
    if not all_records.empty:
        for col, val in all_records.sum(axis=0, numeric_only=True).items():
            # ignore rootname, flag_date, etc
            if val == n_match and col in ANOMALIES_PER_INSTRUMENT:
                current_anomalies.append(col)

    return current_anomalies


def get_anomaly_form(request, inst, file_root):
    """Generate form data for context

    Parameters
    ----------
    request : HttpRequest object
        Incoming request from the webpage
    inst : str
        Name of JWST instrument
    file_root : str
        FITS filename of selected image in filesystem. May be a
        file or group root name.

    Returns
    -------
    InstrumentAnomalySubmitForm object
        form object to be sent with context to template
    """
    # Check for group root name
    file_root_info = RootFileInfo.objects.filter(root_name__startswith=file_root)
    file_roots = [rf.root_name for rf in file_root_info]

    # Determine current flagged anomalies
    current_anomalies = get_current_flagged_anomalies(file_root, inst, n_match=len(file_roots))

    # Create a form instance
    form = InstrumentAnomalySubmitForm(request.POST or None, instrument=inst.lower(), initial={'anomaly_choices': current_anomalies})

    # If this is a POST request and the form is filled out, process the form data
    if request.method == 'POST':
        anomaly_choices = dict(request.POST).get('anomaly_choices', [])
        if form.is_valid():
            for file_root in file_roots:
                # for a group form submit, add any individual anomalies
                # not in the original group set
                if len(file_roots) > 1:
                    file_current = get_current_flagged_anomalies(file_root, inst)
                    choices = anomaly_choices.copy()
                    for choice in file_current:
                        if choice not in current_anomalies:
                            choices.append(choice)
                else:
                    choices = anomaly_choices
                form.update_anomaly_table(file_root, 'unknown', choices)
            messages.success(request, "Anomaly submitted successfully")
        else:
            messages.error(request, "Failed to submit anomaly")

    return form


def get_dashboard_components(request):
    """Build and return dictionaries containing components and html
    needed for the dashboard.

    Returns
    -------
    dashboard_components : dict
        A dictionary containing components needed for the dashboard.
    dashboard_html : dict
        A dictionary containing full HTML needed for the dashboard.
    """

    from jwql.website.apps.jwql.bokeh_dashboard import GeneralDashboard

    if 'time_delta_value' in request.POST:
        time_delta_value = request.POST['timedelta']

        if time_delta_value == 'All Time':
            time_delta = None
        else:
            time_delta_options = {'All Time': None,
                                  '1 Day': pd.DateOffset(days=1),
                                  '1 Month': pd.DateOffset(months=1),
                                  '1 Week': pd.DateOffset(weeks=1),
                                  '1 Year': pd.DateOffset(years=1)}
            time_delta = time_delta_options[time_delta_value]

        dashboard = GeneralDashboard(delta_t=time_delta)

        return dashboard
    else:
        # When coming from home/monitor views
        dashboard = GeneralDashboard(delta_t=None)

        return dashboard


def get_edb_components(request):
    """Return dictionary with content needed for the EDB page.

    Parameters
    ----------
    request : HttpRequest object
        Incoming request from the webpage

    Returns
    -------
    edb_components : dict
        Dictionary with the required components

    """
    mnemonic_name_search_result = {}
    mnemonic_query_result = {}
    mnemonic_query_result_plot = None
    mnemonic_exploration_result = None
    mnemonic_query_status = None
    mnemonic_table_result = None

    # If this is a POST request, we need to process the form data
    if request.method == 'POST':

        if 'mnemonic_name_search' in request.POST.keys():
            # authenticate with astroquery.mast if necessary
            logged_in = log_into_mast(request)

            mnemonic_name_search_form = MnemonicSearchForm(request.POST, logged_in=logged_in,
                                                           prefix='mnemonic_name_search')

            if mnemonic_name_search_form.is_valid():
                mnemonic_identifier = mnemonic_name_search_form['search'].value()
                if mnemonic_identifier is not None:
                    mnemonic_name_search_result = get_mnemonic_info(mnemonic_identifier)

            # create forms for search fields not clicked
            mnemonic_query_form = MnemonicQueryForm(prefix='mnemonic_query')
            mnemonic_exploration_form = MnemonicExplorationForm(prefix='mnemonic_exploration')

        elif 'mnemonic_query' in request.POST.keys():
            # authenticate with astroquery.mast if necessary
            logged_in = log_into_mast(request)

            mnemonic_query_form = MnemonicQueryForm(request.POST, logged_in=logged_in,
                                                    prefix='mnemonic_query')

            # proceed only if entries make sense
            if mnemonic_query_form.is_valid():
                mnemonic_identifier = mnemonic_query_form['search'].value()
                start_time = Time(mnemonic_query_form['start_time'].value(), format='iso')
                end_time = Time(mnemonic_query_form['end_time'].value(), format='iso')

                if mnemonic_identifier is not None:
                    mnemonic_query_result = get_mnemonic(mnemonic_identifier, start_time, end_time)

                    if len(mnemonic_query_result.data) == 0:
                        mnemonic_query_status = "QUERY RESULT RETURNED NO DATA FOR {} ON DATES {} - {}".format(mnemonic_identifier, start_time, end_time)
                    else:
                        mnemonic_query_status = 'SUCCESS'

                        # If else to determine data visualization.
                        if type(mnemonic_query_result.data['euvalues'][0]) == np.str_:
                            if len(np.unique(mnemonic_query_result.data['euvalues'])) > 4:
                                mnemonic_table_result = mnemonic_query_result.get_table_data()
                            else:
                                mnemonic_query_result_plot = mnemonic_query_result.bokeh_plot_text_data()
                        else:
                            mnemonic_query_result_plot = mnemonic_query_result.bokeh_plot()

                        # generate table download in web app
                        result_table = mnemonic_query_result.data

                        # save file locally to be available for download
                        static_dir = os.path.join(settings.BASE_DIR, 'static')
                        ensure_dir_exists(static_dir)
                        file_name_root = 'mnemonic_query_result_table'
                        file_for_download = '{}.csv'.format(file_name_root)
                        path_for_download = os.path.join(static_dir, file_for_download)

                        # add meta data to saved table
                        comments = []
                        comments.append('DMS EDB query of {}:'.format(mnemonic_identifier))
                        for key, value in mnemonic_query_result.info.items():
                            comments.append('{} = {}'.format(key, str(value)))
                        result_table.meta['comments'] = comments
                        comments.append(' ')
                        comments.append('Start time {}'.format(start_time.isot))
                        comments.append('End time   {}'.format(end_time.isot))
                        comments.append('Number of rows {}'.format(len(result_table)))
                        comments.append(' ')
                        result_table.write(path_for_download, format='ascii.fixed_width',
                                           overwrite=True, delimiter=',', bookend=False)
                        mnemonic_query_result.file_for_download = path_for_download

            # create forms for search fields not clicked
            mnemonic_name_search_form = MnemonicSearchForm(prefix='mnemonic_name_search')
            mnemonic_exploration_form = MnemonicExplorationForm(prefix='mnemonic_exploration')

        elif 'mnemonic_exploration' in request.POST.keys():
            mnemonic_exploration_form = MnemonicExplorationForm(request.POST,
                                                                prefix='mnemonic_exploration')
            if mnemonic_exploration_form.is_valid():
                mnemonic_exploration_result, meta = mnemonic_inventory()

                # loop over filled fields and implement simple AND logic
                for field in mnemonic_exploration_form.fields:
                    field_value = mnemonic_exploration_form[field].value()
                    if field_value != '':
                        column_name = mnemonic_exploration_form[field].label

                        # matching indices in table (case-insensitive)
                        index = [
                            i for i, item in enumerate(mnemonic_exploration_result[column_name]) if
                            re.search(field_value, item, re.IGNORECASE)
                        ]
                        mnemonic_exploration_result = mnemonic_exploration_result[index]

                mnemonic_exploration_result.n_rows = len(mnemonic_exploration_result)

                # generate tables for display and download in web app
                display_table = copy.deepcopy(mnemonic_exploration_result)

                # temporary html file,
                # see http://docs.astropy.org/en/stable/_modules/astropy/table/
                tmpdir = tempfile.mkdtemp()
                file_name_root = 'mnemonic_exploration_result_table'
                path_for_html = os.path.join(tmpdir, '{}.html'.format(file_name_root))
                with open(path_for_html, 'w') as tmp:
                    display_table.write(tmp, format='jsviewer')
                mnemonic_exploration_result.html_file_content = open(path_for_html, 'r').read()

                # pass on meta data to have access to total number of mnemonics
                mnemonic_exploration_result.meta = meta

                # save file locally to be available for download
                static_dir = os.path.join(settings.BASE_DIR, 'static')
                ensure_dir_exists(static_dir)
                file_for_download = '{}.csv'.format(file_name_root)
                path_for_download = os.path.join(static_dir, file_for_download)
                display_table.write(path_for_download, format='ascii.fixed_width',
                                    overwrite=True, delimiter=',', bookend=False)
                mnemonic_exploration_result.file_for_download = path_for_download

                if mnemonic_exploration_result.n_rows == 0:
                    mnemonic_exploration_result = 'empty'

            # create forms for search fields not clicked
            mnemonic_name_search_form = MnemonicSearchForm(prefix='mnemonic_name_search')
            mnemonic_query_form = MnemonicQueryForm(prefix='mnemonic_query')

    else:
        mnemonic_name_search_form = MnemonicSearchForm(prefix='mnemonic_name_search')
        mnemonic_query_form = MnemonicQueryForm(prefix='mnemonic_query')
        mnemonic_exploration_form = MnemonicExplorationForm(prefix='mnemonic_exploration')

    edb_components = {'mnemonic_query_form': mnemonic_query_form,
                      'mnemonic_query_result': mnemonic_query_result,
                      'mnemonic_query_result_plot': mnemonic_query_result_plot,
                      'mnemonic_query_status': mnemonic_query_status,
                      'mnemonic_name_search_form': mnemonic_name_search_form,
                      'mnemonic_name_search_result': mnemonic_name_search_result,
                      'mnemonic_exploration_form': mnemonic_exploration_form,
                      'mnemonic_exploration_result': mnemonic_exploration_result,
                      'mnemonic_table_result': mnemonic_table_result}

    return edb_components


def get_expstart(instrument, rootname):
    """Return the exposure start time (``expstart``) for the given
    ``rootname``.

    The ``expstart`` is gathered from a query to the
    ``astroquery.mast`` service.

    Parameters
    ----------
    instrument : str
        The instrument of interest (e.g. `FGS`).
    rootname : str
        The rootname of the observation of interest (e.g.
        ``jw86700006001_02101_00006_guider1``).

    Returns
    -------
    expstart : float
        The exposure start time of the observation (in MJD).
    """

    if '-seg' in rootname:
        file_set_name = rootname.split('-')[0]
    else:
        file_set_name = '_'.join(rootname.split('_')[:-1])

    service = INSTRUMENT_SERVICE_MATCH[instrument]
    params = {
        'columns': 'filename, expstart',
        'filters': [{'paramName': 'fileSetName', 'values': [file_set_name]}]}
    response = Mast.service_request_async(service, params)
    result = response[0].json()

    if result['data'] == []:
        expstart = 0
        print("WARNING: no data")
    else:
        expstart = min([item['expstart'] for item in result['data']])

    return expstart


def get_filenames_by_instrument(instrument, proposal, observation_id=None, restriction='all', query_file=None, query_response=None, other_columns=None):
    """Returns a list of filenames that match the given ``instrument``.

    Parameters
    ----------
    instrument : str
        The instrument of interest (e.g. `FGS`).
    proposal : str
        Proposal number to filter the results
    observation_id : str
        Observation number to filter the results
    restriction : str
        If ``all``, all filenames will be returned.  If ``public``,
        only publicly-available filenames will be returned.  If
        ``proprietary``, only proprietary filenames will be returned.
    query_file : str
        Name of a file containing a list of filenames. If provided, the
        filenames in this file will be used rather than calling mask_query_filenames_by_instrument.
        This can save a significant amount of time when the number of files is large.
    query_response : dict
        Dictionary with "data" key containing a list of filenames. This is assumed to
        essentially be the returned value from a call to mast_query_filenames_by_instrument.
        If this is provided, the call to that function is skipped, which can save a
        significant amount of time.
    other_columns : list
        List of other columns to retrieve from the MAST query

    Returns
    -------
    filenames : list
        A list of files that match the given instrument.
    col_data : dict
        Dictionary of other attributes returned from MAST. Keys are the attribute names
        e.g. 'exptime', and values are lists of the value for each filename. e.g. ['59867.6, 59867.601']
    """
    if not query_file and not query_response:
        result = mast_query_filenames_by_instrument(instrument, proposal, observation_id=observation_id, other_columns=other_columns)

    elif query_response:
        result = query_response
    elif query_file:
        with open(query_file) as fobj:
            result = fobj.readlines()

    if other_columns is not None:
        col_data = {}
        for element in other_columns:
            col_data[element] = []

    # Determine filenames to return based on restriction parameter
    if restriction == 'all':
        filenames = [item['filename'] for item in result['data']]
        if other_columns is not None:
            for keyword in other_columns:
                col_data[keyword] = [item[keyword] for item in result['data']]
    elif restriction == 'public':
        filenames = [item['filename'] for item in result['data'] if item['isRestricted'] is False]
        if other_columns is not None:
            for keyword in other_columns:
                col_data[keyword] = [item[keyword] for item in result['data'] if item['isRestricted'] is False]
    elif restriction == 'proprietary':
        filenames = [item['filename'] for item in result['data'] if item['isRestricted'] is True]
        if other_columns is not None:
            for keyword in other_columns:
                col_data[keyword] = [item[keyword] for item in result['data'] if item['isRestricted'] is True]
    else:
        raise KeyError('{} is not a valid restriction level.  Use "all", "public", or "proprietary".'.format(restriction))

    if other_columns is not None:
        return (filenames, col_data)

    return filenames


def mast_query_filenames_by_instrument(instrument, proposal_id, observation_id=None, other_columns=None):
    """Query MAST for filenames for the given instrument. Return the json
    response from MAST.

    Parameters
    ----------
    instrument : str
        The instrument of interest (e.g. `FGS`).
    proposal_id : str
        Proposal ID number to use to filter the results
    observation_id : str
        Observation ID number to use to filter the results. If None, all files for the ``proposal_id`` are
        retrieved
    other_columns : list
        List of other columns to return from the MAST query

    Returns
    -------
    result : dict
        Dictionary of file information
    """
    # Be sure the instrument name is properly capitalized
    instrument = JWST_INSTRUMENT_NAMES_MIXEDCASE[instrument.lower()]

    if other_columns is None:
        columns = "filename, isRestricted"
    else:
        columns = "filename, isRestricted, " + ", ".join(other_columns)

    service = INSTRUMENT_SERVICE_MATCH[instrument]
    filters = [{'paramName': 'program', "values": [proposal_id]}]
    if observation_id is not None:
        filters.append({'paramName': 'observtn', 'values': [observation_id]})
    params = {"columns": columns, "filters": filters}
    response = Mast.service_request_async(service, params)
    result = response[0].json()
    return result


def get_filesystem_filenames(proposal=None, rootname=None,
                             file_types=None, full_path=False,
                             sort_names=True):
    """Return a list of filenames on the filesystem.

    One of proposal or rootname must be specified. If both are
    specified, only proposal is used.

    Parameters
    ----------
    proposal : str, optional
        The one- to five-digit proposal number (e.g. ``88600``).
    rootname : str, optional
        The rootname of interest (e.g.
        ``jw86600008001_02101_00007_guider2``).
    file_types : list of str, optional
        If provided, only matching file extension types will be
        returned (e.g. ['fits', 'jpg']).
    full_path : bool, optional
        If set, the full path to the file will be returned instead
        of the basename.
    sort_names : bool, optional
        If set, the returned files are sorted.

    Returns
    -------
    filenames : list
        A list of filenames associated with the given ``rootname``.
    """
    if proposal is not None:
        proposal_string = '{:05d}'.format(int(proposal))
        filenames = glob.glob(
            os.path.join(FILESYSTEM_DIR, 'public',
                         'jw{}'.format(proposal_string), '*/*'))
        filenames.extend(glob.glob(
            os.path.join(FILESYSTEM_DIR, 'proprietary',
                         'jw{}'.format(proposal_string), '*/*')))
    elif rootname is not None:
        proposal_dir = rootname[0:7]
        observation_dir = rootname.split('_')[0]
        filenames = glob.glob(
            os.path.join(FILESYSTEM_DIR, 'public', proposal_dir,
                         observation_dir, '{}*'.format(rootname)))
        filenames.extend(glob.glob(
            os.path.join(FILESYSTEM_DIR, 'proprietary', proposal_dir,
                         observation_dir, '{}*'.format(rootname))))
    else:
        logging.warning("Must provide either proposal or rootname; "
                        "no files returned.")
        filenames = []

    # check suffix and file type
    good_filenames = []
    for filename in filenames:
        split_file = os.path.splitext(filename)

        # certain suffixes are always ignored
        test_suffix = split_file[0].split('_')[-1]
        if test_suffix not in IGNORED_SUFFIXES:

            # check against additional file type requirement
            test_type = split_file[-1].lstrip('.')
            if file_types is None or test_type in file_types:
                if full_path:
                    good_filenames.append(filename)
                else:
                    good_filenames.append(os.path.basename(filename))

    if sort_names:
        good_filenames.sort()
    return good_filenames


def get_filenames_by_proposal(proposal):
    """Return a list of filenames that are available in the filesystem
    for the given ``proposal``.

    Parameters
    ----------
    proposal : str
        The one- to five-digit proposal number (e.g. ``88600``).

    Returns
    -------
    filenames : list
        A list of filenames associated with the given ``proposal``.
    """
    return get_filesystem_filenames(proposal=proposal)


def get_filenames_by_rootname(rootname):
    """Return a list of filenames that are part of the given
    ``rootname``.

    Parameters
    ----------
    rootname : str
        The rootname of interest (e.g.
        ``jw86600008001_02101_00007_guider2``).

    Returns
    -------
    filenames : list
        A list of filenames associated with the given ``rootname``.
    """
    return get_filesystem_filenames(rootname=rootname)


def get_header_info(filename, filetype):
    """Return the header information for a given ``filename``.

    Parameters
    ----------
    filename : str
        The name of the file of interest, without the extension
        (e.g. ``'jw86600008001_02101_00007_guider2_uncal'``).
    filetype : str
        The type of the file of interest, (e.g. ``'uncal'``)

    Returns
    -------
    header_info : dict
        The FITS headers of the extensions in the given ``file``.
    """

    # Initialize dictionary to store header information
    header_info = {}

    # Open the file
    fits_filepath = filesystem_path(filename, search=f'*_{filetype}.fits')
    hdulist = fits.open(fits_filepath)

    # Extract header information from file
    for ext in range(0, len(hdulist)):

        # Initialize dictionary to store header information for particular extension
        header_info[ext] = {}

        # Get header
        header = hdulist[ext].header

        # Determine the extension name and type
        if ext == 0:
            header_info[ext]['EXTNAME'] = 'PRIMARY'
            header_info[ext]['XTENSION'] = 'PRIMARY'
        else:
            header_info[ext]['EXTNAME'] = header['EXTNAME']
            header_info[ext]['XTENSION'] = header['XTENSION']

        # Get list of keywords and values
        exclude_list = ['', 'COMMENT']
        header_info[ext]['keywords'] = [item for item in list(header.keys()) if item not in exclude_list]
        header_info[ext]['values'] = []
        for key in header_info[ext]['keywords']:
            header_info[ext]['values'].append(hdulist[ext].header[key])

    # Close the file
    hdulist.close()

    # Build tables
    for ext in header_info:
        data_dict = {}
        data_dict['Keyword'] = header_info[ext]['keywords']
        data_dict['Value'] = header_info[ext]['values']
        header_info[ext]['table'] = pd.DataFrame(data_dict)
        header_info[ext]['table_rows'] = header_info[ext]['table'].values
        header_info[ext]['table_columns'] = header_info[ext]['table'].columns.values

    return header_info


def get_image_info(file_root):
    """Build and return a dictionary containing information for a given
    ``file_root``.

    Parameters
    ----------
    file_root : str
        The rootname of the file of interest (e.g.
        ``jw86600008001_02101_00007_guider2``).

    Returns
    -------
    image_info : dict
        A dictionary containing various information for the given
        ``file_root``.
    """

    # Initialize dictionary to store information
    image_info = {}
    image_info['all_jpegs'] = []
    image_info['suffixes'] = []
    image_info['num_ints'] = {}
    image_info['available_ints'] = {}
    image_info['total_ints'] = {}
    image_info['detectors'] = set()

    # Find all the matching files
    proposal_dir = file_root[:7]
    observation_dir = file_root[:13]
    filenames = glob.glob(
        os.path.join(FILESYSTEM_DIR, 'public', proposal_dir,
                     observation_dir, '{}*.fits'.format(file_root)))
    filenames.extend(glob.glob(
        os.path.join(FILESYSTEM_DIR, 'proprietary', proposal_dir,
                     observation_dir, '{}*.fits'.format(file_root))))

    # Certain suffixes are always ignored
    filenames = [filename for filename in filenames
                 if os.path.splitext(filename)[0].split('_')[-1]
                 not in IGNORED_SUFFIXES]
    image_info['all_files'] = filenames

    # Determine the jpg directory
    prev_img_filesys = configs['preview_image_filesystem']
    jpg_dir = os.path.join(prev_img_filesys, proposal_dir)

    for filename in image_info['all_files']:

        parsed_fn = filename_parser(filename)

        # Get suffix information
        suffix = parsed_fn['suffix']

        # For crf or crfints suffixes, we need to also include the association value
        # in the suffix, so that preview images can be found later.
        if suffix in SUFFIXES_TO_ADD_ASSOCIATION:
            assn = filename.split('_')[-2]
            suffix = f'{assn}_{suffix}'

        image_info['suffixes'].append(suffix)

        # Determine JPEG file location
        jpg_filename = os.path.basename(os.path.splitext(filename)[0] + '_integ0.jpg')
        jpg_filepath = os.path.join(jpg_dir, jpg_filename)

        # Record how many integrations have been saved as preview images per filetype
        jpgs = glob.glob(os.path.join(prev_img_filesys, proposal_dir, '{}*_{}_integ*.jpg'.format(file_root, suffix)))
        image_info['available_ints'][suffix] = sorted(set([int(jpg.split('_')[-1].replace('.jpg', '').replace('integ', '')) for jpg in jpgs]))
        image_info['num_ints'][suffix] = len(image_info['available_ints'][suffix])
        image_info['all_jpegs'].append(jpg_filepath)

        # Record how many integrations exist per filetype.
        if suffix not in SUFFIXES_WITH_AVERAGED_INTS:
            # time series segments need special handling
            header = fits.getheader(filename)
            nint = header['NINTS']
            if 'time_series' in parsed_fn['filename_type']:
                intstart = header.get('INTSTART', 1)
                intend = header.get('INTEND', nint)
                image_info['total_ints'][suffix] = intend - intstart + 1
            else:
                image_info['total_ints'][suffix] = nint
        else:
            image_info['total_ints'][suffix] = 1

        # Record the detector used
        image_info['detectors'].add(parsed_fn.get('detector', 'Unknown'))

    return image_info


def get_explorer_extension_names(fits_file, filetype):
    """ Return a list of Extensions that can be explored interactively

    Parameters
    ----------
    filename : str
        The name of the file of interest, without the extension
        (e.g. ``'jw86600008001_02101_00007_guider2_uncal'``).
    filetype : str
        The type of the file of interest, (e.g. ``'uncal'``)

    Returns
    -------
    extensions : list
        List of Extensions found in header and allowed to be Explored (extension type "IMAGE")
    """

    header_info = get_header_info(fits_file, filetype)

    extensions = [header_info[extension]['EXTNAME'] for extension in header_info if header_info[extension]['XTENSION'] == 'IMAGE']
    return extensions


def get_instrument_proposals(instrument):
    """Return a list of proposals for the given instrument

    Parameters
    ----------
    instrument : str
        Name of the JWST instrument, with first letter capitalized
        (e.g. ``Fgs``)

    Returns
    -------
    inst_proposals : list
        List of proposals for the given instrument
    """
    tap_service = vo.dal.TAPService("http://vao.stsci.edu/caomtap/tapservice.aspx")
    tap_results = tap_service.search(f"select distinct proposal_id from dbo.ObsPointing where obs_collection='JWST' and calib_level>0 and instrument_name like '{instrument.lower()}'")
    prop_table = tap_results.to_table()
    proposals = prop_table['proposal_id'].data
    inst_proposals = sorted(proposals.compressed(), reverse=True)
    return inst_proposals


def get_instrument_looks(instrument, sort_as=None,
                         look=None, exp_type=None, cat_type=None,
                         additional_keys=None):
    """Return a table of looks information for the given instrument.

    Parameters
    ----------
    instrument : str
        Name of the JWST instrument.
    sort_as : {'ascending', 'descending', 'recent'}
        Sorting method for output table. Ascending and descending
        options refer to root file name; recent sorts by observation
        start.
    look : {'new', 'viewed'}, optional
        If set to None, all viewed values are returned. If set to
        'viewed', only viewed data is returned. If set to 'new', only
        new data is returned.
    exp_type : str, optional
        Set to filter by exposure type.
    cat_type : str, optional
        Set to filter by proposal category.
    additional_keys : list of str, optional
        Additional model attribute names for information to return.

    Returns
    -------
    keys : list of str
        Report values returned for the given instrument.
    looks : list of dict
        List of looks information by root file for the given instrument.
    """
    # standardize input
    inst = JWST_INSTRUMENT_NAMES_MIXEDCASE[instrument.lower()]

    # required keys
    keys = ['root_name']

    # optional keys by instrument
    keys += REPORT_KEYS_PER_INSTRUMENT[inst.lower()]

    # add any additional keys
    key_set = set(keys)
    if additional_keys is not None:
        for key in additional_keys:
            if key not in key_set:
                keys.append(key)

    # get filtered file info
    root_file_info = filter_root_files(
        instrument=instrument, sort_as=sort_as, look=look,
        exp_type=exp_type, cat_type=cat_type)

    looks = []
    for root_file in root_file_info:
        # for now, report info by root name only.
        # if specific files are needed, use get_filesystem_files
        result = dict()
        for key in keys:
            try:
                # try the root file table
                value = getattr(root_file, key)
            except AttributeError:
                try:
                    # try the observation table
                    value = getattr(root_file.obsnum, key)
                except AttributeError:
                    try:
                        # try the proposal table
                        value = getattr(root_file.obsnum.proposal, key)
                    except AttributeError:
                        value = ''

            # make sure value can be serialized
            if type(value) not in [str, float, int, bool]:
                value = str(value)

            result[key] = value
        looks.append(result)

    return keys, looks


def get_preview_images_by_proposal(proposal):
    """Return a list of preview images available in the filesystem for
    the given ``proposal``.

    Parameters
    ----------
    proposal : str
        The one- to five-digit proposal number (e.g. ``88600``).

    Returns
    -------
    preview_images : list
        A list of preview images available in the filesystem for the
        given ``proposal``.
    """

    proposal_string = '{:05d}'.format(int(proposal))
    preview_images = glob.glob(os.path.join(PREVIEW_IMAGE_FILESYSTEM, 'jw{}'.format(proposal_string), '*'))
    preview_images = [os.path.basename(preview_image) for preview_image in preview_images]
    preview_images = [item for item in preview_images if os.path.splitext(item)[0].split('_')[-1] not in IGNORED_SUFFIXES]

    return preview_images


def get_preview_images_by_rootname(rootname):
    """Return a list of preview images available in the filesystem for
    the given ``rootname``.

    Parameters
    ----------
    rootname : str
        The rootname of interest (e.g.
        ``jw86600008001_02101_00007_guider2``).

    Returns
    -------
    preview_images : list
        A list of preview images available in the filesystem for the
        given ``rootname``.
    """

    proposal = rootname.split('_')[0].split('jw')[-1][0:5]
    preview_images = sorted(glob.glob(os.path.join(
        PREVIEW_IMAGE_FILESYSTEM,
        'jw{}'.format(proposal),
        '{}*'.format(rootname))))
    preview_images = [os.path.basename(preview_image) for preview_image in preview_images]
    preview_images = [item for item in preview_images if os.path.splitext(item)[0].split('_')[-1] not in IGNORED_SUFFIXES]

    return preview_images


def get_proposals_by_category(instrument):
    """Return a dictionary of program numbers based on category type
    Parameters
    ----------
    instrument : str
        Name of the JWST instrument, with first letter capitalized
        (e.g. ``Fgs``)
    Returns
    -------
    category_sorted_dict : dict
        Dictionary with category as the key and a list of program id's as the value
    """

    service = "Mast.Jwst.Filtered.{}".format(instrument)
    params = {"columns": "program, category",
              "filters": []}
    response = Mast.service_request_async(service, params)
    results = response[0].json()['data']

    # Get all unique dictionaries
    unique_results = list(map(dict, set(tuple(sorted(sub.items())) for sub in results)))

    # Make a dictionary of {program: category} to pull from
    proposals_by_category = {d['program']:d['category'] for d in unique_results}

    return proposals_by_category


def get_proposal_info(filepaths):
    """Builds and returns a dictionary containing various information
    about the proposal(s) that correspond to the given ``filepaths``.

    The information returned contains such things as the number of
    proposals, the paths to the corresponding thumbnails, and the total
    number of files.

    Parameters
    ----------
    filepaths : list
        A list of full paths to files of interest.

    Returns
    -------
    proposal_info : dict
        A dictionary containing various information about the
        proposal(s) and files corresponding to the given ``filepaths``.
    """

    # Initialize some containers
    thumbnail_paths = []
    num_files = []

    # Gather thumbnails and counts for proposals
    proposals, thumbnail_paths, num_files, observations = [], [], [], []
    for filepath in filepaths:
        proposal = filepath.split('/')[-1][2:7]
        if proposal not in proposals:
            thumbnail_paths.append(os.path.join('jw{}'.format(proposal), 'jw{}.thumb'.format(proposal)))
            files_for_proposal = [item for item in filepaths if 'jw{}'.format(proposal) in item]

            obsnums = []
            for fname in files_for_proposal:
                try:
                    obs = filename_parser(fname)['observation']
                    obsnums.append(obs)
                except KeyError:
                    pass
            obsnums = sorted(obsnums)
            observations.extend(obsnums)
            num_files.append(len(files_for_proposal))
            proposals.append(proposal)

    # Put the various information into a dictionary of results
    proposal_info = {}
    proposal_info['num_proposals'] = len(proposals)
    proposal_info['proposals'] = proposals
    proposal_info['thumbnail_paths'] = thumbnail_paths
    proposal_info['num_files'] = num_files
    proposal_info['observation_nums'] = observations

    return proposal_info


def get_rootnames_for_proposal(proposal):
    """Return a list of rootnames for the given proposal (all instruments)

    Parameters
    ----------
    proposal : int or str
        Proposal ID number

    Returns
    -------
    rootnames : list
        List of rootnames for the given instrument and proposal number
    """
    tap_service = vo.dal.TAPService("http://vao.stsci.edu/caomtap/tapservice.aspx")
    tap_results = tap_service.search(f"select observationID from dbo.CaomObservation where collection='JWST' and maxLevel=2 and prpID='{int(proposal)}'")
    prop_table = tap_results.to_table()
    rootnames = prop_table['observationID'].data
    return rootnames.compressed()


def get_thumbnails_all_instruments(parameters):
    """Return a list of thumbnails available in the filesystem for all
    instruments given requested MAST parameters and queried anomalies.

    Parameters
    ----------
    parameters: dict
        A dictionary containing keys of QUERY_CONFIG_KEYS, some of which are dictionaries:


    Returns
    -------
    thumbnails : list
        A list of thumbnails available in the filesystem for the
        given instrument.
    """

    anomalies = parameters[QUERY_CONFIG_KEYS.ANOMALIES]

    thumbnails_subset = []

    for inst in parameters[QUERY_CONFIG_KEYS.INSTRUMENTS]:
        # Make sure instruments are of the proper format (e.g. "Nircam")
        instrument = inst[0].upper() + inst[1:].lower()

        # Query MAST for all rootnames for the instrument
        service = "Mast.Jwst.Filtered.{}".format(instrument)

        if ((parameters[QUERY_CONFIG_KEYS.APERTURES][inst.lower()] == [])
                and (parameters[QUERY_CONFIG_KEYS.DETECTORS][inst.lower()] == [])
                and (parameters[QUERY_CONFIG_KEYS.FILTERS][inst.lower()] == [])
                and (parameters[QUERY_CONFIG_KEYS.EXP_TYPES][inst.lower()] == [])
                and (parameters[QUERY_CONFIG_KEYS.READ_PATTS][inst.lower()] == [])):  # noqa: W503
            params = {"columns": "*", "filters": []}
        else:
            query_filters = []
            if (parameters[QUERY_CONFIG_KEYS.APERTURES][inst.lower()] != []):
                if instrument != "Nircam":
                    query_filters.append({"paramName": "pps_aper", "values": parameters[QUERY_CONFIG_KEYS.APERTURES][inst.lower()]})
                if instrument == "Nircam":
                    query_filters.append({"paramName": "apername", "values": parameters[QUERY_CONFIG_KEYS.APERTURES][inst.lower()]})
            if (parameters[QUERY_CONFIG_KEYS.DETECTORS][inst.lower()] != []):
                query_filters.append({"paramName": "detector", "values": parameters[QUERY_CONFIG_KEYS.DETECTORS][inst.lower()]})
            if (parameters[QUERY_CONFIG_KEYS.FILTERS][inst.lower()] != []):
                query_filters.append({"paramName": "filter", "values": parameters[QUERY_CONFIG_KEYS.FILTERS][inst.lower()]})
            if (parameters[QUERY_CONFIG_KEYS.EXP_TYPES][inst.lower()] != []):
                query_filters.append({"paramName": "exp_type", "values": parameters[QUERY_CONFIG_KEYS.EXP_TYPES][inst.lower()]})
            if (parameters[QUERY_CONFIG_KEYS.READ_PATTS][inst.lower()] != []):
                query_filters.append({"paramName": "readpatt", "values": parameters[QUERY_CONFIG_KEYS.READ_PATTS][inst.lower()]})
            params = {"columns": "*",
                      "filters": query_filters}

        response = Mast.service_request_async(service, params)
        results = response[0].json()['data']

        inst_filenames = [result['filename'].split('.')[0] for result in results]
        inst_filenames = [filename for filename in inst_filenames if filename.split('_')[-1] not in IGNORED_SUFFIXES]

        # Get list of all thumbnails
        thumb_inventory = os.path.join(f"{THUMBNAIL_FILESYSTEM}", f"{THUMBNAIL_LISTFILE}_{inst.lower()}.txt")
        thumbnail_inst_list = retrieve_filelist(thumb_inventory)

        # Get subset of thumbnail images that match the filenames
        thumbnails_inst_subset = [os.path.basename(item) for item in thumbnail_inst_list if
                                  os.path.basename(item).split('_integ')[0] in inst_filenames]

        # Eliminate any duplicates
        thumbnails_inst_subset = list(set(thumbnails_inst_subset))
        thumbnails_subset.extend(thumbnails_inst_subset)

    # Determine whether or not queried anomalies are flagged
    final_subset = []

    if anomalies != {'miri': [], 'nirspec': [], 'niriss': [], 'nircam': [], 'fgs': []}:
        for thumbnail in thumbnails_subset:
            components = thumbnail.split('_')
            rootname = ''.join((components[0], '_', components[1], '_', components[2], '_', components[3]))
            try:
                instrument = filename_parser(thumbnail)['instrument']
                thumbnail_anomalies = get_current_flagged_anomalies(rootname, instrument)
                if thumbnail_anomalies:
                    for anomaly in anomalies[instrument.lower()]:
                        if anomaly.lower() in thumbnail_anomalies:
                            # thumbnail contains an anomaly selected in the query
                            final_subset.append(thumbnail)
            except KeyError:
                print("Error with thumbnail: ", thumbnail)
    else:
        # if no anomalies are flagged, return all thumbnails from query
        final_subset = thumbnails_subset

    return list(set(final_subset))


def get_thumbnails_by_instrument(inst):
    """Return a list of thumbnails available in the filesystem for the
    given instrument.

    Parameters
    ----------
    inst : str
        The instrument of interest (e.g. ``NIRCam``).

    Returns
    -------
    preview_images : list
        A list of thumbnails available in the filesystem for the
        given instrument.
    """
    # Get list of all thumbnails
    thumb_inventory = f'{THUMBNAIL_LISTFILE}_{inst.lower()}.txt'
    all_thumbnails = retrieve_filelist(os.path.join(THUMBNAIL_FILESYSTEM, thumb_inventory))

    thumbnails = []
    all_proposals = get_instrument_proposals(inst)
    for proposal in all_proposals:
        results = mast_query_filenames_by_instrument(inst, proposal)

        # Parse the results to get the rootnames
        filenames = [result['filename'].split('.')[0] for result in results]

        if len(filenames) > 0:
            # Get subset of preview images that match the filenames
            prop_thumbnails = [os.path.basename(item) for item in all_thumbnails if
                               os.path.basename(item).split('_integ')[0] in filenames]

            thumbnails.extend(prop_thumbnails)

    return thumbnails


def get_thumbnails_by_proposal(proposal):
    """Return a list of thumbnails available in the filesystem for the
    given ``proposal``.

    Parameters
    ----------
    proposal : str
        The one- to five-digit proposal number (e.g. ``88600``).

    Returns
    -------
    thumbnails : list
        A list of thumbnails available in the filesystem for the given
        ``proposal``.
    """

    proposal_string = '{:05d}'.format(int(proposal))
    thumbnails = glob.glob(os.path.join(THUMBNAIL_FILESYSTEM, 'jw{}'.format(proposal_string), '*'))
    thumbnails = [os.path.basename(thumbnail) for thumbnail in thumbnails]

    return thumbnails


def get_thumbnail_by_rootname(rootname):
    """Return the most appropriate existing thumbnail basename available in the filesystem for the given ``rootname``.
    We generate thumbnails only for 'rate' and 'dark' files.
    Check if these files exist in the thumbnail filesystem.
    In the case where neither rate nor dark thumbnails are present, revert to 'none'

    Parameters
    ----------
    rootname : str
        The rootname of interest (e.g.
        ``jw86600008001_02101_00007_guider2``).

    Returns
    -------
    thumbnail_basename : str
        A thumbnail_basename available in the filesystem for the given ``rootname``.
    """

    proposal = rootname.split('_')[0].split('jw')[-1][0:5]
    thumbnails = sorted(glob.glob(os.path.join(
        THUMBNAIL_FILESYSTEM,
        'jw{}'.format(proposal),
        '{}*'.format(rootname))))

    thumbnails = [os.path.basename(thumbnail) for thumbnail in thumbnails]
    thumbnail_basename = 'none'

    if len(thumbnails) > 0:
        preferred = [thumb for thumb in thumbnails if 'rate' in thumb]
        if len(preferred) == 0:
            preferred = [thumb for thumb in thumbnails if 'dark' in thumb]
        if len(preferred) > 0:
            thumbnail_basename = os.path.basename(preferred[0])

    return thumbnail_basename


def log_into_mast(request):
    """Login via astroquery.mast if user authenticated in web app.

    Parameters
    ----------
    request : HttpRequest object
        Incoming request from the webpage

    """
    if Mast.authenticated():
        return True

    # get the MAST access token if present
    access_token = str(get_mast_token(request))

    # authenticate with astroquery.mast if necessary
    # nosec comment added to ignore bandit security check
    if access_token != 'None':  # nosec
        Mast.login(token=access_token)
        return Mast.authenticated()
    else:
        return False


def proposal_rootnames_by_instrument(proposal):
    """Retrieve the rootnames for a given proposal for all instruments and return
    as a dictionary with instrument names as keys. Instruments not used in the proposal
    will not be present in the dictionary.

    proposal : int or str
        Proposal ID number

    Returns
    -------
    rootnames : dict
        Dictionary of rootnames with instrument names as keys
    """
    rootnames = {}
    for instrument in JWST_INSTRUMENT_NAMES:
        names = get_rootnames_for_instrument_proposal(instrument, proposal)
        if len(names) > 0:
            rootnames[instrument] = names
    return rootnames


def random_404_page():
    """Randomly select one of the various 404 templates for JWQL

    Returns
    -------
    random_template : str
        Filename of the selected template
    """
    templates = ['404_space.html', '404_spacecat.html']
    choose_page = np.random.choice(len(templates))
    random_template = templates[choose_page]

    return random_template


def retrieve_filelist(filename):
    """Return a list of all thumbnail files in the filesystem from
    a list file.

    Parameters
    ----------
    filename : str
        Name of a text file containing a list of files
    """
    with open(filename) as fobj:
        file_list = fobj.read().splitlines()
    return file_list


def text_scrape(prop_id):
    """Scrapes the Proposal Information Page.

    Parameters
    ----------
    prop_id : int
        Proposal ID

    Returns
    -------
    program_meta : dict
        Dictionary containing information about program
    """

    # Generate url
    url = 'http://www.stsci.edu/cgi-bin/get-proposal-info?id=' + str(prop_id) + '&submit=Go&observatory=JWST'
    html = BeautifulSoup(requests.get(url).text, 'lxml')
    not_available = "not available via this interface" in html.text

    program_meta = {}
    program_meta['prop_id'] = prop_id
    if not not_available:
        lines = html.findAll('p')
        lines = [str(line) for line in lines]

        program_meta['phase_two'] = '<a href=https://www.stsci.edu/jwst/phase2-public/{}.pdf target="_blank"> Phase Two</a>'

        if prop_id[0] == '0':
            program_meta['phase_two'] = program_meta['phase_two'].format(prop_id[1:])
        else:
            program_meta['phase_two'] = program_meta['phase_two'].format(prop_id)

        program_meta['phase_two'] = BeautifulSoup(program_meta['phase_two'], 'html.parser')

        links = html.findAll('a')
        proposal_type = links[0].contents[0]

        program_meta['prop_type'] = proposal_type

        # Scrape for titles/names/contact persons
        for line in lines:
            if 'Title' in line:
                start = line.find('</b>') + 4
                end = line.find('<', start)
                title = line[start:end]
                program_meta['title'] = title

            if 'Principal Investigator:' in line:
                start = line.find('</b>') + 4
                end = line.find('<', start)
                pi = line[start:end]
                program_meta['pi'] = pi

            if 'Program Coordinator' in line:
                start = line.find('</b>') + 4
                mid = line.find('<', start)
                end = line.find('>', mid) + 1
                pc = line[mid:end] + line[start:mid] + '</a>'
                program_meta['pc'] = pc

            if 'Contact Scientist' in line:
                start = line.find('</b>') + 4
                mid = line.find('<', start)
                end = line.find('>', mid) + 1
                cs = line[mid:end] + line[start:mid] + '</a>'
                program_meta['cs'] = BeautifulSoup(cs, 'html.parser')

            if 'Program Status' in line:
                start = line.find('<a')
                end = line.find('</a>')
                ps = line[start:end]

                # beautiful soupify text to build absolute link
                ps = BeautifulSoup(ps, 'html.parser')
                ps_link = ps('a')[0]
                ps_link['href'] = 'https://www.stsci.edu' + ps_link['href']
                ps_link['target'] = '_blank'
                program_meta['ps'] = ps_link
    else:
        program_meta['phase_two'] = 'N/A'
        program_meta['prop_type'] = 'N/A'
        program_meta['title'] = 'Proposal not available or does not exist'
        program_meta['pi'] = 'N/A'
        program_meta['pc'] = 'N/A'
        program_meta['cs'] = 'N/A'
        program_meta['ps'] = 'N/A'

    return program_meta


def thumbnails_ajax(inst, proposal, obs_num=None):
    """Generate a page that provides data necessary to render the
    ``thumbnails`` template.

    Parameters
    ----------
    inst : str
        Name of JWST instrument
    proposal : str (optional)
        Number of APT proposal to filter
    obs_num : str (optional)
        Observation number

    Returns
    -------
    data_dict : dict
        Dictionary of data needed for the ``thumbnails`` template
    """
    # TODO - tap call in get_rootnames sometimes fails.
    #  can eliminate, using the existing filenames instead?

    # generate the list of all obs of the proposal here, so that the list can be
    # properly packaged up and sent to the js scripts. but to do this, we need to call
    # get_rootnames_for_instrument_proposal, which is largely repeating the work done by
    # get_filenames_by_instrument above. can we use just get_rootnames? we would have to
    # filter results by obs_num after the call and after obs_list is created.
    # But we need the filename list below...hmmm...so maybe we need to do both
    all_rootnames = get_rootnames_for_instrument_proposal(inst, proposal)
    all_obs = []
    for root in all_rootnames:
        # Wrap in try/except because level 3 rootnames won't have an observation
        # number returned by the filename_parser. That's fine, we're not interested
        # in those files anyway.
        try:
            all_obs.append(filename_parser(root)['observation'])
        except KeyError:
            pass
    obs_list = sorted(list(set(all_obs)))

    # Get the available files for the instrument
    filenames, columns = get_filenames_by_instrument(inst, proposal, observation_id=obs_num, other_columns=['expstart', 'exp_type'])

    # Get set of unique rootnames
    rootnames = set(['_'.join(f.split('/')[-1].split('_')[:-1]) for f in filenames])

    # Initialize dictionary that will contain all needed data
    data_dict = {'inst': inst,
                 'file_data': dict()}
    exp_types = set()
    exp_groups = set()

    # Gather data for each rootname, and construct a list of all observations
    # in the proposal
    for rootname in rootnames:

        # Parse filename
        try:
            filename_dict = filename_parser(rootname)

            # Weed out file types that are not supported by generate_preview_images
            if 'stage_3' in filename_dict['filename_type']:
                continue

        except ValueError:
            # Temporary workaround for noncompliant files in filesystem
            filename_dict = {'activity': rootname[17:19],
                             'detector': rootname[26:],
                             'exposure_id': rootname[20:25],
                             'observation': rootname[7:10],
                             'parallel_seq_id': rootname[16],
                             'program_id': rootname[2:7],
                             'visit': rootname[10:13],
                             'visit_group': rootname[14:16],
                             'group_root': rootname[:26]}

        # TODO: the following comprehensions loop over all file names
        #  several times - should be combined, and maybe make the
        #  filename loop primary

        # Get list of available filenames and exposure start times. All files with a given
        # rootname will have the same exposure start time, so just keep the first.
        available_files = [item for item in filenames if rootname in item]
        exp_start = [expstart for fname, expstart in zip(filenames, columns['expstart']) if rootname in fname][0]
        exp_type = [exp_type for fname, exp_type in zip(filenames, columns['exp_type']) if rootname in fname][0]
        exp_types.add(exp_type)

        # Viewed is stored by rootname in the Model db.  Save it with the data_dict
        # THUMBNAIL_FILTER_LOOK is boolean accessed according to a viewed flag
        try:
            root_file_info = RootFileInfo.objects.get(root_name=rootname)
            viewed = THUMBNAIL_FILTER_LOOK[root_file_info.viewed]
        except RootFileInfo.DoesNotExist:
            viewed = THUMBNAIL_FILTER_LOOK[0]

        # Add to list of all exposure groups
        exp_groups.add(filename_dict['group_root'])

        # Add data to dictionary
        data_dict['file_data'][rootname] = {}
        data_dict['file_data'][rootname]['filename_dict'] = filename_dict
        data_dict['file_data'][rootname]['available_files'] = available_files
        data_dict['file_data'][rootname]['viewed'] = viewed
        data_dict['file_data'][rootname]['exp_type'] = exp_type
        data_dict['file_data'][rootname]['thumbnail'] = get_thumbnail_by_rootname(rootname)

        try:
            data_dict['file_data'][rootname]['expstart'] = exp_start
            data_dict['file_data'][rootname]['expstart_iso'] = Time(exp_start, format='mjd').iso.split('.')[0]
        except (ValueError, TypeError) as e:
            logging.warning("Unable to populate exp_start info for {}".format(rootname))
            logging.warning(e)
        except KeyError:
            print("KeyError with get_expstart for {}".format(rootname))

    # Extract information for sorting with dropdown menus
    # (Don't include the proposal as a sorting parameter if the proposal has already been specified)
    detectors, proposals = [], []
    for rootname in list(data_dict['file_data'].keys()):
        proposals.append(data_dict['file_data'][rootname]['filename_dict']['program_id'])
        try:  # Some rootnames cannot parse out detectors
            detectors.append(data_dict['file_data'][rootname]['filename_dict']['detector'])
        except KeyError:
            pass

    if proposal is not None:
        dropdown_menus = {'detector': sorted(detectors),
                          'look': THUMBNAIL_FILTER_LOOK,
                          'exp_type': sorted(exp_types)}
    else:
        dropdown_menus = {'detector': sorted(detectors),
                          'proposal': sorted(proposals),
                          'look': THUMBNAIL_FILTER_LOOK,
                          'exp_type': sorted(exp_types)}

    data_dict['tools'] = MONITORS
    data_dict['dropdown_menus'] = dropdown_menus
    data_dict['prop'] = proposal

    # Order dictionary by descending expstart time.
    sorted_file_data = OrderedDict(sorted(data_dict['file_data'].items(),
                                   key=lambda x: getitem(x[1], 'expstart'), reverse=True))

    data_dict['file_data'] = sorted_file_data

    # Add list of observation numbers and group roots
    data_dict['obs_list'] = obs_list
    data_dict['exp_groups'] = sorted(exp_groups)

    return data_dict


def thumbnails_date_range_ajax(inst, observations, inclusive_start_time_mjd, exclusive_stop_time_mjd):
    """Generate a page that provides data necessary to render thumbnails for
    ``archive_date_range`` template.

    Parameters
    ----------
    inst : str
        Name of JWST instrument
    observations: list
        observation models to use to get filenames
    inclusive_start_time_mjd : float
        Start time in mjd format for date range
    exclusive_stop_time_mjd : float
        Stop time in mjd format for date range

    Returns
    -------
    data_dict : dict
        Dictionary of data needed for the ``thumbnails`` template
    """

    data_dict = {'inst': inst,
                 'file_data': dict()}
    exp_types = set()
    exp_groups = set()

    # Get the available files for the instrument
    for observation in observations:
        obs_num = observation.obsnum
        proposal = observation.proposal.prop_id
        filenames, columns = get_filenames_by_instrument(inst, proposal, observation_id=obs_num, other_columns=['expstart', 'exp_type'])
        # Get set of unique rootnames
        rootnames = set(['_'.join(f.split('/')[-1].split('_')[:-1]) for f in filenames])
        # Gather data for each rootname, and construct a list of all observations in the proposal
        for rootname in rootnames:
            # Parse filename
            try:
                filename_dict = filename_parser(rootname)

                # Weed out file types that are not supported by generate_preview_images
                if 'stage_3' in filename_dict['filename_type']:
                    continue

            except ValueError:
                # Temporary workaround for noncompliant files in filesystem
                filename_dict = {'activity': rootname[17:19],
                                 'detector': rootname[26:],
                                 'exposure_id': rootname[20:25],
                                 'observation': rootname[7:10],
                                 'parallel_seq_id': rootname[16],
                                 'program_id': rootname[2:7],
                                 'visit': rootname[10:13],
                                 'visit_group': rootname[14:16],
                                 'group_root': rootname[:26]}

            # Get list of available filenames and exposure start times. All files with a given
            # rootname will have the same exposure start time, so just keep the first.
            available_files = [item for item in filenames if rootname in item]
            exp_start = [expstart for fname, expstart in zip(filenames, columns['expstart']) if rootname in fname][0]
            if exp_start >= inclusive_start_time_mjd and exp_start < exclusive_stop_time_mjd:
                exp_type = [exp_type for fname, exp_type in zip(filenames, columns['exp_type']) if rootname in fname][0]
                exp_types.add(exp_type)
                # Viewed is stored by rootname in the Model db.  Save it with the data_dict
                # THUMBNAIL_FILTER_LOOK is boolean accessed according to a viewed flag
                try:
                    root_file_info = RootFileInfo.objects.get(root_name=rootname)
                    viewed = THUMBNAIL_FILTER_LOOK[root_file_info.viewed]
                except RootFileInfo.DoesNotExist:
                    viewed = THUMBNAIL_FILTER_LOOK[0]

                # Add to list of all exposure groups
                exp_groups.add(filename_dict['group_root'])

                # Add data to dictionary
                data_dict['file_data'][rootname] = {}
                data_dict['file_data'][rootname]['filename_dict'] = filename_dict
                data_dict['file_data'][rootname]['available_files'] = available_files
                data_dict['file_data'][rootname]["viewed"] = viewed
                data_dict['file_data'][rootname]["exp_type"] = exp_type
                data_dict['file_data'][rootname]['thumbnail'] = get_thumbnail_by_rootname(rootname)

                try:
                    data_dict['file_data'][rootname]['expstart'] = exp_start
                    data_dict['file_data'][rootname]['expstart_iso'] = Time(exp_start, format='mjd').iso.split('.')[0]
                except (ValueError, TypeError) as e:
                    logging.warning("Unable to populate exp_start info for {}".format(rootname))
                    logging.warning(e)
                except KeyError:
                    print("KeyError with get_expstart for {}".format(rootname))

    # Extract information for sorting with dropdown menus
    # (Don't include the proposal as a sorting parameter if the proposal has already been specified)
    detectors, proposals = [], []
    for rootname in list(data_dict['file_data'].keys()):
        proposals.append(data_dict['file_data'][rootname]['filename_dict']['program_id'])
        try:  # Some rootnames cannot parse out detectors
            detectors.append(data_dict['file_data'][rootname]['filename_dict']['detector'])
        except KeyError:
            pass

    dropdown_menus = {'detector': sorted(detectors),
                      'proposal': sorted(proposals),
                      'look': THUMBNAIL_FILTER_LOOK,
                      'exp_type': sorted(set(exp_types))}

    data_dict['tools'] = MONITORS
    data_dict['dropdown_menus'] = dropdown_menus

    # Order dictionary by descending expstart time.
    sorted_file_data = OrderedDict(sorted(data_dict['file_data'].items(),
                                   key=lambda x: getitem(x[1], 'expstart'), reverse=True))

    data_dict['file_data'] = sorted_file_data
    data_dict['exp_groups'] = sorted(exp_groups)

    return data_dict


def thumbnails_query_ajax(rootnames, expstarts=None):
    """Generate a page that provides data necessary to render the
    ``thumbnails`` template.

    Parameters
    ----------
    rootnames : list of strings
        Rootname of APT proposal to filter
    expstarts : list
        Exposure start times from MAST (mjd)

    Returns
    -------
    data_dict : dict
        Dictionary of data needed for the ``thumbnails`` template
    """
    # Initialize dictionary that will contain all needed data
    data_dict = {'inst': 'all',
                 'file_data': dict()}
    exp_groups = set()

    # Gather data for each rootname
    for rootname in rootnames:
        # fit expected format for get_filenames_by_rootname()
        split_name = rootname.split("_")
        try:
            rootname = split_name[0] + '_' + split_name[1] + '_' + split_name[2] + '_' + split_name[3]
        except IndexError:
            continue

        # Parse filename
        try:
            filename_dict = filename_parser(rootname)
        except ValueError:
            continue

        # Add to list of all exposure groups
        exp_groups.add(filename_dict['group_root'])

        # Get list of available filenames
        available_files = get_filenames_by_rootname(rootname)

        # Add data to dictionary
        data_dict['file_data'][rootname] = {}
        try:
            data_dict['file_data'][rootname]['inst'] = JWST_INSTRUMENT_NAMES_MIXEDCASE[filename_parser(rootname)['instrument']]
        except KeyError:
            data_dict['file_data'][rootname]['inst'] = "MIRI"
            print("Warning: assuming instrument is MIRI")
        data_dict['file_data'][rootname]['filename_dict'] = filename_dict
        data_dict['file_data'][rootname]['available_files'] = available_files
        data_dict['file_data'][rootname]['expstart'] = get_expstart(data_dict['file_data'][rootname]['inst'], rootname)
        data_dict['file_data'][rootname]['suffixes'] = []
        data_dict['file_data'][rootname]['prop'] = rootname[2:7]
        for filename in available_files:
            try:
                suffix = filename_parser(filename)['suffix']
                data_dict['file_data'][rootname]['suffixes'].append(suffix)
            except ValueError:
                continue
        data_dict['file_data'][rootname]['thumbnail'] = get_thumbnail_by_rootname(rootname)

    # Extract information for sorting with dropdown menus
    try:
        detectors = [data_dict['file_data'][rootname]['filename_dict']['detector'] for
                     rootname in list(data_dict['file_data'].keys())]
    except KeyError:
        detectors = []
        for rootname in list(data_dict['file_data'].keys()):
            try:
                detector = data_dict['file_data'][rootname]['filename_dict']['detector']
                detectors.append(detector) if detector not in detectors else detectors
            except KeyError:
                detector = 'Unknown'
                detectors.append(detector) if detector not in detectors else detectors

    instruments = [data_dict['file_data'][rootname]['inst'].lower() for
                   rootname in list(data_dict['file_data'].keys())]
    proposals = [data_dict['file_data'][rootname]['filename_dict']['program_id'] for
                 rootname in list(data_dict['file_data'].keys())]

    dropdown_menus = {'instrument': instruments,
                      'detector': detectors,
                      'proposal': proposals}

    data_dict['tools'] = MONITORS
    data_dict['dropdown_menus'] = dropdown_menus
    data_dict['exp_groups'] = sorted(exp_groups)

    return data_dict<|MERGE_RESOLUTION|>--- conflicted
+++ resolved
@@ -154,7 +154,6 @@
     return table_meta_data
 
 
-<<<<<<< HEAD
 def filter_root_files(instrument=None, proposal=None, obsnum=None, sort_as=None,
                       look=None, exp_type=None, cat_type=None, detector=None):
     """Retrieve and filter root file table entries.
@@ -224,7 +223,8 @@
         root_file_info = root_file_info.order_by('obsnum__obsstart', 'root_name')
 
     return root_file_info
-=======
+
+
 def create_archived_proposals_context(inst):
     """Generate and save a json file containing the information needed
     to create an instrument's archive page.
@@ -258,14 +258,20 @@
     thumb_exp_types = []
     proposal_obs_times = []
     thumb_obs_time = []
+    cat_types = []
 
     # Get a set of all exposure types used in the observations associated with this proposal
     exp_types = [exposure_type for observation in all_entries for exposure_type in observation.exptypes.split(',')]
     exp_types = sorted(list(set(exp_types)))
 
+    # Get all proposals based on category type
+    proposals_by_category = get_proposals_by_category(inst)
+    unique_cat_types = list(set(proposals_by_category.values()))
+
     # The naming conventions for dropdown_menus are tightly coupled with the code, this should be changed down the line.
     dropdown_menus = {'look': THUMBNAIL_FILTER_LOOK,
-                      'exp_type': exp_types}
+                      'exp_type': exp_types,
+                      'cat_type': unique_cat_types}
     thumbnails_dict = {}
 
     for proposal_num in proposal_nums:
@@ -296,6 +302,9 @@
         # Get Most recent observation start time
         proposal_obs_times = [observation.obsstart for observation in prop_entries]
         thumb_obs_time.append(max(proposal_obs_times))
+
+        # Add category type to list based on proposal number
+        cat_types.append(proposals_by_category[int(proposal_num)])
 
     thumbnails_dict['proposals'] = proposal_nums
     thumbnails_dict['thumbnail_paths'] = thumbnail_paths
@@ -303,6 +312,7 @@
     thumbnails_dict['viewed'] = proposal_viewed
     thumbnails_dict['exp_types'] = thumb_exp_types
     thumbnails_dict['obs_time'] = thumb_obs_time
+    thumbnails_dict['cat_types'] = cat_types
 
     context = {'inst': inst,
                'num_proposals': num_proposals,
@@ -317,7 +327,6 @@
     with open(outfilename, "w") as outfile:
         outfile.write(json_object)
     set_permissions(outfilename)
->>>>>>> b9794cc2
 
 
 def get_acknowledgements():
