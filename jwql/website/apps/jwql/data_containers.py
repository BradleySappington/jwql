"""Various functions to collect data to be used by the ``views`` of the
``jwql`` app.

This module contains several functions that assist in collecting and
producing various data to be rendered in ``views.py`` for use by the
``jwql`` app.

Authors
-------

    - Lauren Chambers
    - Matthew Bourque
    - Teagan King

Use
---

    The functions within this module are intended to be imported and
    used by ``views.py``, e.g.:

    ::
        from .data_containers import get_proposal_info
"""

import copy
import glob
import os
import re
import tempfile

from astropy.io import fits
from astropy.table import Table
from astropy.time import Time
from django.conf import settings
import numpy as np
from operator import itemgetter
import pandas as pd

from jwql.database import database_interface as di
from jwql.database.database_interface import load_connection
from jwql.edb.engineering_database import get_mnemonic, get_mnemonic_info
from jwql.instrument_monitors.miri_monitors.data_trending import dashboard as miri_dash
from jwql.instrument_monitors.nirspec_monitors.data_trending import dashboard as nirspec_dash
from jwql.utils.utils import ensure_dir_exists, filesystem_path, filename_parser
from jwql.utils.constants import MONITORS
from jwql.utils.constants import INSTRUMENT_SERVICE_MATCH, JWST_INSTRUMENT_NAMES_MIXEDCASE, JWST_INSTRUMENT_NAMES_SHORTHAND
from jwql.utils.preview_image import PreviewImage
from jwql.utils.credentials import get_mast_token

# astroquery.mast import that depends on value of auth_mast
# this import has to be made before any other import of astroquery.mast
ON_GITHUB_ACTIONS = '/home/runner' in os.path.expanduser('~') or '/Users/runner' in os.path.expanduser('~')

# Determine if the code is being run as part of a Readthedocs build
ON_READTHEDOCS = False
if 'READTHEDOCS' in os.environ:
    ON_READTHEDOCS = os.environ['READTHEDOCS']

from jwql.utils.utils import get_config, filename_parser, check_config_for_key
if not ON_GITHUB_ACTIONS and not ON_READTHEDOCS:
    from .forms import MnemonicSearchForm, MnemonicQueryForm, MnemonicExplorationForm
    check_config_for_key('auth_mast')
    auth_mast = get_config()['auth_mast']
    mast_flavour = '.'.join(auth_mast.split('.')[1:])
    from astropy import config
    conf = config.get_config('astroquery')
    conf['mast'] = {'server': 'https://{}'.format(mast_flavour)}
from astroquery.mast import Mast
from jwedb.edb_interface import mnemonic_inventory

__location__ = os.path.realpath(os.path.join(os.getcwd(), os.path.dirname(__file__)))
if not ON_GITHUB_ACTIONS and not ON_READTHEDOCS:
    FILESYSTEM_DIR = os.path.join(get_config()['filesystem'])
    PREVIEW_IMAGE_FILESYSTEM = os.path.join(get_config()['preview_image_filesystem'])
    THUMBNAIL_FILESYSTEM = os.path.join(get_config()['thumbnail_filesystem'])
PACKAGE_DIR = os.path.dirname(__location__.split('website')[0])
REPO_DIR = os.path.split(PACKAGE_DIR)[0]


def build_table(tablename):
    """Create Pandas dataframe from JWQLDB table.

    Parameters
    ----------
    tablename : str
        Name of JWQL database table name.

    Returns
    -------
    table_meta_data : pandas.DataFrame
        Pandas data frame version of JWQL database table.
    """
    # Make dictionary of tablename : class object
    # This matches what the user selects in the select element
    # in the webform to the python object on the backend.
    tables_of_interest = {}
    for item in di.__dict__.keys():
        table = getattr(di, item)
        if hasattr(table, '__tablename__'):
            tables_of_interest[table.__tablename__] = table

    session, _, _, _ = load_connection(get_config()['connection_string'])
    table_object = tables_of_interest[tablename]  # Select table object

    result = session.query(table_object)

    # Turn query result into list of dicts
    result_dict = [row.__dict__ for row in result.all()]
    column_names = table_object.__table__.columns.keys()

    # Build list of column data based on column name.
    data = []
    for column in column_names:
        column_data = list(map(itemgetter(column), result_dict))
        data.append(column_data)

    data = dict(zip(column_names, data))

    # Build table.
    table_meta_data = pd.DataFrame(data)

    return table_meta_data


def data_trending():
    """Container for Miri datatrending dashboard and components

    Returns
    -------
    variables : int
        nonsense
    dashboard : list
        A list containing the JavaScript and HTML content for the
        dashboard
    """
    dashboard, variables = miri_dash.data_trending_dashboard()

    return variables, dashboard


def nirspec_trending():
    """Container for Miri datatrending dashboard and components

    Returns
    -------
    variables : int
        nonsense
    dashboard : list
        A list containing the JavaScript and HTML content for the
        dashboard
    """
    dashboard, variables = nirspec_dash.data_trending_dashboard()

    return variables, dashboard


def get_acknowledgements():
    """Returns a list of individuals who are acknowledged on the
    ``about`` page.

    The list is generated by reading in the contents of the ``jwql``
    ``README`` file.  In this way, the website will automatically
    update with updates to the ``README`` file.

    Returns
    -------
    acknowledgements : list
        A list of individuals to be acknowledged.
    """

    # Locate README file
    readme_file = os.path.join(REPO_DIR, 'README.md')

    # Get contents of the README file
    with open(readme_file, 'r') as f:
        data = f.readlines()

    # Find where the acknowledgements start
    for i, line in enumerate(data):
        if 'Acknowledgments' in line:
            index = i

    # Parse out the list of individuals
    acknowledgements = data[index + 1:]
    acknowledgements = [item.strip().replace('- ', '').split(' [@')[0].strip()
                        for item in acknowledgements]

    return acknowledgements


def get_all_proposals():
    """Return a list of all proposals that exist in the filesystem.

    Returns
    -------
    proposals : list
        A list of proposal numbers for all proposals that exist in the
        filesystem
    """

    proposals = glob.glob(os.path.join(FILESYSTEM_DIR, 'public', '*'))
    proposals.extend(glob.glob(os.path.join(FILESYSTEM_DIR, 'proprietary', '*')))
    proposals = sorted(list(set(proposals)))
    proposals = [proposal.split('jw')[-1] for proposal in proposals]
    proposals = [proposal for proposal in proposals if len(proposal) == 5]

    return proposals


def get_current_flagged_anomalies(rootname, instrument):
    """Return a list of currently flagged anomalies for the given
    ``rootname``

    Parameters
    ----------
    rootname : str
        The rootname of interest (e.g.
        ``jw86600008001_02101_00001_guider2/``)

    Returns
    -------
    current_anomalies : list
        A list of currently flagged anomalies for the given ``rootname``
        (e.g. ``['snowball', 'crosstalk']``)
    """

    table_dict = {}
    table_dict[instrument.lower()] = getattr(di, '{}Anomaly'.format(JWST_INSTRUMENT_NAMES_MIXEDCASE[instrument.lower()]))

    table = table_dict[instrument.lower()]
    query = di.session.query(table).filter(table.rootname == rootname).order_by(table.flag_date.desc()).limit(1)

    all_records = query.data_frame
    if not all_records.empty:
        current_anomalies = [col for col, val in np.sum(all_records, axis=0).items() if val]
    else:
        current_anomalies = []

    return current_anomalies


def get_dashboard_components(request):
    """Build and return dictionaries containing components and html
    needed for the dashboard.

    Returns
    -------
    dashboard_components : dict
        A dictionary containing components needed for the dashboard.
    dashboard_html : dict
        A dictionary containing full HTML needed for the dashboard.
    """

    from jwql.website.apps.jwql.bokeh_dashboard import GeneralDashboard

    if 'time_delta_value' in request.POST:
        time_delta_value = request.POST['timedelta']

        if time_delta_value == 'All Time':
            time_delta = None
        else:
            time_delta_options = {'All Time': None,
                                  '1 Day': pd.DateOffset(days=1),
                                  '1 Month': pd.DateOffset(months=1),
                                  '1 Week': pd.DateOffset(weeks=1),
                                  '1 Year': pd.DateOffset(years=1)}
            time_delta = time_delta_options[time_delta_value]

        dashboard = GeneralDashboard(delta_t=time_delta)

        return dashboard
    else:
        # When coming from home/monitor views
        dashboard = GeneralDashboard(delta_t=None)

        return dashboard


def get_edb_components(request):
    """Return dictionary with content needed for the EDB page.

    Parameters
    ----------
    request : HttpRequest object
        Incoming request from the webpage

    Returns
    -------
    edb_components : dict
        Dictionary with the required components

    """
    mnemonic_name_search_result = {}
    mnemonic_query_result = {}
    mnemonic_query_result_plot = None
    mnemonic_exploration_result = None

    # If this is a POST request, we need to process the form data
    if request.method == 'POST':

        if 'mnemonic_name_search' in request.POST.keys():
            # authenticate with astroquery.mast if necessary
            logged_in = log_into_mast(request)

            mnemonic_name_search_form = MnemonicSearchForm(request.POST, logged_in=logged_in,
                                                           prefix='mnemonic_name_search')

            if mnemonic_name_search_form.is_valid():
                mnemonic_identifier = mnemonic_name_search_form['search'].value()
                if mnemonic_identifier is not None:
                    mnemonic_name_search_result = get_mnemonic_info(mnemonic_identifier)

            # create forms for search fields not clicked
            mnemonic_query_form = MnemonicQueryForm(prefix='mnemonic_query')
            mnemonic_exploration_form = MnemonicExplorationForm(prefix='mnemonic_exploration')

        elif 'mnemonic_query' in request.POST.keys():
            # authenticate with astroquery.mast if necessary
            logged_in = log_into_mast(request)

            mnemonic_query_form = MnemonicQueryForm(request.POST, logged_in=logged_in,
                                                    prefix='mnemonic_query')

            # proceed only if entries make sense
            if mnemonic_query_form.is_valid():
                mnemonic_identifier = mnemonic_query_form['search'].value()
                start_time = Time(mnemonic_query_form['start_time'].value(), format='iso')
                end_time = Time(mnemonic_query_form['end_time'].value(), format='iso')

                if mnemonic_identifier is not None:
                    mnemonic_query_result = get_mnemonic(mnemonic_identifier, start_time, end_time)
                    mnemonic_query_result_plot = mnemonic_query_result.bokeh_plot()

                    # generate table download in web app
                    result_table = mnemonic_query_result.data

                    # save file locally to be available for download
                    static_dir = os.path.join(settings.BASE_DIR, 'static')
                    ensure_dir_exists(static_dir)
                    file_name_root = 'mnemonic_query_result_table'
                    file_for_download = '{}.csv'.format(file_name_root)
                    path_for_download = os.path.join(static_dir, file_for_download)

                    # add meta data to saved table
                    comments = []
                    comments.append('DMS EDB query of {}:'.format(mnemonic_identifier))
                    for key, value in mnemonic_query_result.info.items():
                        comments.append('{} = {}'.format(key, str(value)))
                    result_table.meta['comments'] = comments
                    comments.append(' ')
                    comments.append('Start time {}'.format(start_time.isot))
                    comments.append('End time   {}'.format(end_time.isot))
                    comments.append('Number of rows {}'.format(len(result_table)))
                    comments.append(' ')
                    result_table.write(path_for_download, format='ascii.fixed_width',
                                       overwrite=True, delimiter=',', bookend=False)
                    mnemonic_query_result.file_for_download = file_for_download

            # create forms for search fields not clicked
            mnemonic_name_search_form = MnemonicSearchForm(prefix='mnemonic_name_search')
            mnemonic_exploration_form = MnemonicExplorationForm(prefix='mnemonic_exploration')

        elif 'mnemonic_exploration' in request.POST.keys():
            mnemonic_exploration_form = MnemonicExplorationForm(request.POST,
                                                                prefix='mnemonic_exploration')
            if mnemonic_exploration_form.is_valid():
                mnemonic_exploration_result, meta = mnemonic_inventory()

                # loop over filled fields and implement simple AND logic
                for field in mnemonic_exploration_form.fields:
                    field_value = mnemonic_exploration_form[field].value()
                    if field_value != '':
                        column_name = mnemonic_exploration_form[field].label

                        # matching indices in table (case-insensitive)
                        index = [
                            i for i, item in enumerate(mnemonic_exploration_result[column_name]) if
                            re.search(field_value, item, re.IGNORECASE)
                        ]
                        mnemonic_exploration_result = mnemonic_exploration_result[index]

                mnemonic_exploration_result.n_rows = len(mnemonic_exploration_result)

                # generate tables for display and download in web app
                display_table = copy.deepcopy(mnemonic_exploration_result)

                # temporary html file,
                # see http://docs.astropy.org/en/stable/_modules/astropy/table/
                tmpdir = tempfile.mkdtemp()
                file_name_root = 'mnemonic_exploration_result_table'
                path_for_html = os.path.join(tmpdir, '{}.html'.format(file_name_root))
                with open(path_for_html, 'w') as tmp:
                    display_table.write(tmp, format='jsviewer')
                mnemonic_exploration_result.html_file_content = open(path_for_html, 'r').read()

                # pass on meta data to have access to total number of mnemonics
                mnemonic_exploration_result.meta = meta

                # save file locally to be available for download
                static_dir = os.path.join(settings.BASE_DIR, 'static')
                ensure_dir_exists(static_dir)
                file_for_download = '{}.csv'.format(file_name_root)
                path_for_download = os.path.join(static_dir, file_for_download)
                display_table.write(path_for_download, format='ascii.fixed_width',
                                    overwrite=True, delimiter=',', bookend=False)
                mnemonic_exploration_result.file_for_download = file_for_download

                if mnemonic_exploration_result.n_rows == 0:
                    mnemonic_exploration_result = 'empty'

            # create forms for search fields not clicked
            mnemonic_name_search_form = MnemonicSearchForm(prefix='mnemonic_name_search')
            mnemonic_query_form = MnemonicQueryForm(prefix='mnemonic_query')

    else:
        mnemonic_name_search_form = MnemonicSearchForm(prefix='mnemonic_name_search')
        mnemonic_query_form = MnemonicQueryForm(prefix='mnemonic_query')
        mnemonic_exploration_form = MnemonicExplorationForm(prefix='mnemonic_exploration')

    edb_components = {'mnemonic_query_form': mnemonic_query_form,
                      'mnemonic_query_result': mnemonic_query_result,
                      'mnemonic_query_result_plot': mnemonic_query_result_plot,
                      'mnemonic_name_search_form': mnemonic_name_search_form,
                      'mnemonic_name_search_result': mnemonic_name_search_result,
                      'mnemonic_exploration_form': mnemonic_exploration_form,
                      'mnemonic_exploration_result': mnemonic_exploration_result}

    return edb_components


def get_expstart(instrument, rootname):
    """Return the exposure start time (``expstart``) for the given
    ``rootname``.

    The ``expstart`` is gathered from a query to the
    ``astroquery.mast`` service.

    Parameters
    ----------
    instrument : str
        The instrument of interest (e.g. `FGS`).
    rootname : str
        The rootname of the observation of interest (e.g.
        ``jw86700006001_02101_00006_guider1``).

    Returns
    -------
    expstart : float
        The exposure start time of the observation (in MJD).
    """

    file_set_name = '_'.join(rootname.split('_')[:-1])
    service = INSTRUMENT_SERVICE_MATCH[instrument]
    params = {
        'columns': 'filename, expstart',
        'filters': [{'paramName': 'fileSetName', 'values': [file_set_name]}]}
    response = Mast.service_request_async(service, params)
    result = response[0].json()
    if result['data'] == []:
        expstart = 0
        print("WARNING: no data")
    else:
        expstart = min([item['expstart'] for item in result['data']])

    return expstart


def get_filenames_by_instrument(instrument, restriction='all'):
    """Returns a list of filenames that match the given ``instrument``.

    Parameters
    ----------
    instrument : str
        The instrument of interest (e.g. `FGS`).
    restriction : str
        If ``all``, all filenames will be returned.  If ``public``,
        only publicly-available filenames will be returned.  If
        ``proprietary``, only proprietary filenames will be returned.

    Returns
    -------
    filenames : list
        A list of files that match the given instrument.
    """

    service = INSTRUMENT_SERVICE_MATCH[instrument]

    # Query for filenames
    params = {"columns": "filename, isRestricted", "filters": []}
    response = Mast.service_request_async(service, params)
    result = response[0].json()

    # Determine filenames to return based on restriction parameter
    if restriction == 'all':
        filenames = [item['filename'] for item in result['data']]
    elif restriction == 'public':
        filenames = [item['filename'] for item in result['data'] if item['isRestricted'] is False]
    elif restriction == 'proprietary':
        filenames = [item['filename'] for item in result['data'] if item['isRestricted'] is True]
    else:
        raise KeyError('{} is not a valid restriction level.  Use "all", "public", or "proprietary".'.format(restriction))

    return filenames


def get_filenames_by_proposal(proposal):
    """Return a list of filenames that are available in the filesystem
    for the given ``proposal``.

    Parameters
    ----------
    proposal : str
        The one- to five-digit proposal number (e.g. ``88600``).

    Returns
    -------
    filenames : list
        A list of filenames associated with the given ``proposal``.
    """

    proposal_string = '{:05d}'.format(int(proposal))
    filenames = glob.glob(os.path.join(FILESYSTEM_DIR, 'public', 'jw{}'.format(proposal_string), '*/*'))
    filenames.extend(glob.glob(os.path.join(FILESYSTEM_DIR, 'proprietary', 'jw{}'.format(proposal_string), '*/*')))
    filenames = sorted([os.path.basename(filename) for filename in filenames])

    return filenames


def get_filenames_by_rootname(rootname):
    """Return a list of filenames that are part of the given
    ``rootname``.

    Parameters
    ----------
    rootname : str
        The rootname of interest (e.g.
        ``jw86600008001_02101_00007_guider2``).

    Returns
    -------
    filenames : list
        A list of filenames associated with the given ``rootname``.
    """

    proposal_dir = rootname[0:7]
    observation_dir = rootname.split('_')[0]

    filenames = glob.glob(os.path.join(FILESYSTEM_DIR, 'public', proposal_dir, observation_dir, '{}*'.format(rootname)))
    filenames.extend(glob.glob(os.path.join(FILESYSTEM_DIR, 'proprietary', proposal_dir, observation_dir, '{}*'.format(rootname))))
    filenames = sorted([os.path.basename(filename) for filename in filenames])

    return filenames


def get_header_info(filename):
    """Return the header information for a given ``filename``.

    Parameters
    ----------
    filename : str
        The name of the file of interest, without the extension
        (e.g. ``'jw86600008001_02101_00007_guider2_uncal'``).

    Returns
    -------
    header_info : dict
        The FITS headers of the extensions in the given ``file``.
    """

    # Initialize dictionary to store header information
    header_info = {}

    # Open the file
    fits_filepath = filesystem_path(filename, search='*_rate.fits')
    hdulist = fits.open(fits_filepath)

    # Extract header information from file
    for ext in range(0, len(hdulist)):

        # Initialize dictionary to store header information for particular extension
        header_info[ext] = {}

        # Get header
        header = fits.getheader(fits_filepath, ext=ext)

        # Determine the extension name
        if ext == 0:
            header_info[ext]['EXTNAME'] = 'PRIMARY'
        else:
            header_info[ext]['EXTNAME'] = header['EXTNAME']

        # Get list of keywords and values
        exclude_list = ['', 'COMMENT']
        header_info[ext]['keywords'] = [item for item in list(header.keys()) if item not in exclude_list]
        header_info[ext]['values'] = []
        for key in header_info[ext]['keywords']:
            header_info[ext]['values'].append(hdulist[ext].header[key])

    # Close the file
    hdulist.close()

    # Build tables
    for ext in header_info:
        table = Table([header_info[ext]['keywords'], header_info[ext]['values']], names=('Key', 'Value'))
        temp_path_for_html = os.path.join(tempfile.mkdtemp(), '{}_table.html'.format(header_info[ext]['EXTNAME']))
        with open(temp_path_for_html, 'w') as f:
            table.write(f, format='jsviewer', jskwargs={'display_length': 20})
        header_info[ext]['table'] = open(temp_path_for_html, 'r').read()

    return header_info


def get_image_info(file_root, rewrite):
    """Build and return a dictionary containing information for a given
    ``file_root``.

    Parameters
    ----------
    file_root : str
        The rootname of the file of interest (e.g.
        ``jw86600008001_02101_00007_guider2``).
    rewrite : bool
        ``True`` if the corresponding JPEG needs to be rewritten,
        ``False`` if not.

    Returns
    -------
    image_info : dict
        A dictionary containing various information for the given
        ``file_root``.
    """

    # Initialize dictionary to store information
    image_info = {}
    image_info['all_jpegs'] = []
    image_info['suffixes'] = []
    image_info['num_ints'] = {}

    # Find all of the matching files
    proposal_dir = file_root[:7]
    observation_dir = file_root[:13]
    filenames = glob.glob(os.path.join(FILESYSTEM_DIR, 'public', proposal_dir, observation_dir, '{}*.fits'.format(file_root)))
    filenames.extend(glob.glob(os.path.join(FILESYSTEM_DIR, 'proprietary', proposal_dir, observation_dir, '{}*.fits'.format(file_root))))
    image_info['all_files'] = filenames

    for filename in image_info['all_files']:

        # Get suffix information
        suffix = os.path.basename(filename).split('_')[4].split('.')[0]
        image_info['suffixes'].append(suffix)

        # Determine JPEG file location
        jpg_dir = os.path.join(get_config()['preview_image_filesystem'], proposal_dir)
        jpg_filename = os.path.basename(os.path.splitext(filename)[0] + '_integ0.jpg')
        jpg_filepath = os.path.join(jpg_dir, jpg_filename)

        # Check that a jpg does not already exist. If it does (and rewrite=False),
        # just call the existing jpg file
        if os.path.exists(jpg_filepath) and not rewrite:
            pass

        # If it doesn't, make it using the preview_image module
        else:
            if not os.path.exists(jpg_dir):
                os.makedirs(jpg_dir)
            im = PreviewImage(filename, 'SCI')
            im.output_directory = jpg_dir
            im.make_image()

        # Record how many integrations there are per filetype
        search_jpgs = os.path.join(get_config()['preview_image_filesystem'], observation_dir, '{}_{}_integ*.jpg'.format(file_root, suffix))
        num_jpgs = len(glob.glob(search_jpgs))
        image_info['num_ints'][suffix] = num_jpgs

        image_info['all_jpegs'].append(jpg_filepath)

    return image_info


def get_instrument_proposals(instrument):
    """Return a list of proposals for the given instrument

    Parameters
    ----------
    instrument : str
        Name of the JWST instrument, with first letter capitalized
        (e.g. ``Fgs``)

    Returns
    -------
    proposals : list
        List of proposals for the given instrument
    """

    service = "Mast.Jwst.Filtered.{}".format(instrument)
    params = {"columns": "program",
              "filters": []}
    response = Mast.service_request_async(service, params)
    results = response[0].json()['data']
    proposals = list(set(result['program'] for result in results))

    return proposals


def get_jwqldb_table_view_components(request):
    """Renders view for JWQLDB table viewer.

    Parameters
    ----------
    request : HttpRequest object
        Incoming request from the webpage

    Returns
    -------
    table_data : pandas.DataFrame
        Pandas data frame of JWQL database table
    table_name : str
        Name of database table selected by user
    """

    if 'make_table_view' in request.POST:
        table_name = request.POST['db_table_select']
        table_data = build_table(table_name)

        return table_data, table_name
    else:
        # When coming from home/monitor views
        table_data = None
        table_name = None

    return table_data, table_name


def get_preview_images_by_instrument(inst):
    """Return a list of preview images available in the filesystem for
    the given instrument.

    Parameters
    ----------
    inst : str
        The instrument of interest (e.g. ``NIRCam``).

    Returns
    -------
    preview_images : list
        A list of preview images available in the filesystem for the
        given instrument.
    """

    # Make sure the instrument is of the proper format (e.g. "Nircam")
    instrument = inst[0].upper() + inst[1:].lower()

    # Query MAST for all rootnames for the instrument
    service = "Mast.Jwst.Filtered.{}".format(instrument)
    params = {"columns": "filename",
              "filters": []}
    response = Mast.service_request_async(service, params)
    results = response[0].json()['data']

    # Parse the results to get the rootnames
    filenames = [result['filename'].split('.')[0] for result in results]

    # Get list of all preview_images
    preview_images = glob.glob(os.path.join(PREVIEW_IMAGE_FILESYSTEM, '*', '*.jpg'))

    # Get subset of preview images that match the filenames
    preview_images = [os.path.basename(item) for item in preview_images if
                      os.path.basename(item).split('_integ')[0] in filenames]

    # Return only

    return preview_images


def get_preview_images_by_proposal(proposal):
    """Return a list of preview images available in the filesystem for
    the given ``proposal``.

    Parameters
    ----------
    proposal : str
        The one- to five-digit proposal number (e.g. ``88600``).

    Returns
    -------
    preview_images : list
        A list of preview images available in the filesystem for the
        given ``proposal``.
    """

    proposal_string = '{:05d}'.format(int(proposal))
    preview_images = glob.glob(os.path.join(PREVIEW_IMAGE_FILESYSTEM, 'jw{}'.format(proposal_string), '*'))
    preview_images = [os.path.basename(preview_image) for preview_image in preview_images]

    return preview_images


def get_preview_images_by_rootname(rootname):
    """Return a list of preview images available in the filesystem for
    the given ``rootname``.

    Parameters
    ----------
    rootname : str
        The rootname of interest (e.g.
        ``jw86600008001_02101_00007_guider2``).

    Returns
    -------
    preview_images : list
        A list of preview images available in the filesystem for the
        given ``rootname``.
    """

    proposal = rootname.split('_')[0].split('jw')[-1][0:5]
    preview_images = sorted(glob.glob(os.path.join(
        PREVIEW_IMAGE_FILESYSTEM,
        'jw{}'.format(proposal),
        '{}*'.format(rootname))))
    preview_images = [os.path.basename(preview_image) for preview_image in preview_images]

    return preview_images


def get_proposal_info(filepaths):
    """Builds and returns a dictionary containing various information
    about the proposal(s) that correspond to the given ``filepaths``.

    The information returned contains such things as the number of
    proposals, the paths to the corresponding thumbnails, and the total
    number of files.

    Parameters
    ----------
    filepaths : list
        A list of full paths to files of interest.

    Returns
    -------
    proposal_info : dict
        A dictionary containing various information about the
        proposal(s) and files corresponding to the given ``filepaths``.
    """

    # Initialize some containers
    thumbnail_paths = []
    num_files = []

    # Gather thumbnails and counts for proposals
    proposals, thumbnail_paths, num_files = [], [], []
    for filepath in filepaths:
        proposal = filepath.split('/')[-1][2:7]
        if proposal not in proposals:
            thumbnail_paths.append(os.path.join('jw{}'.format(proposal), 'jw{}.thumb'.format(proposal)))
            files_for_proposal = [item for item in filepaths if 'jw{}'.format(proposal) in item]
            num_files.append(len(files_for_proposal))
            proposals.append(proposal)

    # Put the various information into a dictionary of results
    proposal_info = {}
    proposal_info['num_proposals'] = len(proposals)
    proposal_info['proposals'] = proposals
    proposal_info['thumbnail_paths'] = thumbnail_paths
    proposal_info['num_files'] = num_files

    return proposal_info


def get_thumbnails_all_instruments(parameters):
    """Return a list of thumbnails available in the filesystem for all
    instruments given requested MAST parameters and queried anomalies.

    Parameters
    ----------
    parameters: dict
        A dictionary containing the following keys, some of which are dictionaries:
            instruments
            apertures
            filters
            detector
            effexptm_min
            effexptm_max
            anomalies

    Returns
    -------
    thumbnails : list
        A list of thumbnails available in the filesystem for the
        given instrument.
    """

    anomalies = parameters['anomalies']

    filenames = []

    for inst in parameters['instruments']:
        # Make sure instruments are of the proper format (e.g. "Nircam")
        instrument = inst[0].upper() + inst[1:].lower()

        # Query MAST for all rootnames for the instrument
        service = "Mast.Jwst.Filtered.{}".format(instrument)

        if (parameters['apertures'][inst.lower()] == []) and (parameters['detectors'][inst.lower()] == []) \
            and (parameters['filters'][inst.lower()] == []) and (parameters['exposure_types'][inst.lower()] == []) \
            and (parameters['read_patterns'][inst.lower()] == []):
                params = {"columns": "*",
                          "filters": []}
        else:
            query_filters = []
            if (parameters['apertures'][inst.lower()] != []):
                if instrument != "Nircam":
                    query_filters.append({"paramName": "pps_aper", "values": parameters['apertures'][inst.lower()]})
                if instrument == "Nircam":
                    query_filters.append({"paramName": "apername", "values": parameters['apertures'][inst.lower()]})
            if (parameters['detectors'][inst.lower()] != []):
                query_filters.append({"paramName": "detector", "values": parameters['detectors'][inst.lower()]})
            if (parameters['filters'][inst.lower()] != []):
                query_filters.append({"paramName": "filter", "values": parameters['filters'][inst.lower()]})
            if (parameters['exposure_types'][inst.lower()] != []):
                query_filters.append({"paramName": "exp_type", "values": parameters['exposure_types'][inst.lower()]})
            if (parameters['read_patterns'][inst.lower()] != []):
                query_filters.append({"paramName": "readpatt", "values": parameters['read_patterns'][inst.lower()]})
            params = {"columns": "*",
                      "filters": query_filters}

        response = Mast.service_request_async(service, params)
        results = response[0].json()['data']

        inst_filenames = [result['filename'].split('.')[0] for result in results]
        filenames.extend(inst_filenames)

    # Get list of all thumbnails
    thumbnail_list = glob.glob(os.path.join(THUMBNAIL_FILESYSTEM, '*', '*.thumb'))

    # Get subset of preview images that match the filenames
    thumbnails_subset = [os.path.basename(item) for item in thumbnail_list if
                         os.path.basename(item).split('_integ')[0] in filenames]

    # Eliminate any duplicates
    thumbnails_subset = list(set(thumbnails_subset))

    # Determine whether or not queried anomalies are flagged
    final_subset = []
    
    if anomalies != {'miri': [], 'nirspec': [], 'niriss': [], 'nircam': [], 'fgs': []}:
        for thumbnail in thumbnails_subset:
            components = thumbnail.split('_')
            rootname = ''.join((components[0], '_', components[1], '_', components[2], '_', components[3]))
            try:
                instrument = filename_parser(thumbnail)['instrument']
                thumbnail_anomalies = get_current_flagged_anomalies(rootname, instrument)
                if thumbnail_anomalies:
                    for anomaly in anomalies[instrument.lower()]:
                        if anomaly.lower() in thumbnail_anomalies:
                            # thumbnail contains an anomaly selected in the query
                            final_subset.append(thumbnail)
            except KeyError:
                print("Error with thumbnail: ", thumbnail)
    else:
        # if no anomalies are flagged, return all thumbnails from query
        final_subset = thumbnails_subset

    return list(set(final_subset))


def get_thumbnails_by_instrument(inst):
    """Return a list of thumbnails available in the filesystem for the
    given instrument.

    Parameters
    ----------
    inst : str
        The instrument of interest (e.g. ``NIRCam``).

    Returns
    -------
    preview_images : list
        A list of thumbnails available in the filesystem for the
        given instrument.
    """

    # Make sure the instrument is of the proper format (e.g. "Nircam")
    instrument = inst[0].upper() + inst[1:].lower()

    # Query MAST for all rootnames for the instrument
    service = "Mast.Jwst.Filtered.{}".format(instrument)
    params = {"columns": "filename",
              "filters": []}
    response = Mast.service_request_async(service, params)
    results = response[0].json()['data']

    # Parse the results to get the rootnames
    filenames = [result['filename'].split('.')[0] for result in results]

    # Get list of all thumbnails
    thumbnails = glob.glob(os.path.join(THUMBNAIL_FILESYSTEM, '*', '*.thumb'))

    # Get subset of preview images that match the filenames
    thumbnails = [os.path.basename(item) for item in thumbnails if
                  os.path.basename(item).split('_integ')[0] in filenames]

    return thumbnails


def get_thumbnails_by_proposal(proposal):
    """Return a list of thumbnails available in the filesystem for the
    given ``proposal``.

    Parameters
    ----------
    proposal : str
        The one- to five-digit proposal number (e.g. ``88600``).

    Returns
    -------
    thumbnails : list
        A list of thumbnails available in the filesystem for the given
        ``proposal``.
    """

    proposal_string = '{:05d}'.format(int(proposal))
    thumbnails = glob.glob(os.path.join(THUMBNAIL_FILESYSTEM, 'jw{}'.format(proposal_string), '*'))
    thumbnails = [os.path.basename(thumbnail) for thumbnail in thumbnails]

    return thumbnails


def get_thumbnails_by_rootname(rootname):
    """Return a list of preview images available in the filesystem for
    the given ``rootname``.

    Parameters
    ----------
    rootname : str
        The rootname of interest (e.g.
        ``jw86600008001_02101_00007_guider2``).

    Returns
    -------
    thumbnails : list
        A list of preview images available in the filesystem for the
        given ``rootname``.
    """

    proposal = rootname.split('_')[0].split('jw')[-1][0:5]
    thumbnails = sorted(glob.glob(os.path.join(
        THUMBNAIL_FILESYSTEM,
        'jw{}'.format(proposal),
        '{}*'.format(rootname))))

    thumbnails = [os.path.basename(thumbnail) for thumbnail in thumbnails]

    return thumbnails


def log_into_mast(request):
    """Login via astroquery.mast if user authenticated in web app.

    Parameters
    ----------
    request : HttpRequest object
        Incoming request from the webpage

    """
    if Mast.authenticated():
        return True

    # get the MAST access token if present
    access_token = str(get_mast_token(request))

    # authenticate with astroquery.mast if necessary
    if access_token != 'None':
        Mast.login(token=access_token)
        return Mast.authenticated()
    else:
        return False


def random_404_page():
    """Randomly select one of the various 404 templates for JWQL

    Returns
    -------
    random_template : str
        Filename of the selected template
    """
    templates = ['404_space.html', '404_spacecat.html']
    choose_page = np.random.choice(len(templates))
    random_template = templates[choose_page]

    return random_template


def thumbnails_ajax(inst, proposal=None):
    """Generate a page that provides data necessary to render the
    ``thumbnails`` template.

    Parameters
    ----------
    inst : str
        Name of JWST instrument
    proposal : str (optional)
        Number of APT proposal to filter

    Returns
    -------
    data_dict : dict
        Dictionary of data needed for the ``thumbnails`` template
    """

    # Get the available files for the instrument
    filenames = get_filenames_by_instrument(inst)

    # Get set of unique rootnames
    rootnames = set(['_'.join(f.split('/')[-1].split('_')[:-1]) for f in filenames])

    # If the proposal is specified (i.e. if the page being loaded is
    # an archive page), only collect data for given proposal
    if proposal is not None:
        proposal_string = '{:05d}'.format(int(proposal))
        rootnames = [rootname for rootname in rootnames if rootname[2:7] == proposal_string]

    # Initialize dictionary that will contain all needed data
    data_dict = {}
    data_dict['inst'] = inst
    data_dict['file_data'] = {}

    # Gather data for each rootname
    for rootname in rootnames:

        # Parse filename
        try:
            filename_dict = filename_parser(rootname)
            if 'detector' not in filename_dict.keys():
                # this keyword is expected in thumbnails_query_ajax() for generating filterable dropdown menus
                filename_dict['detector'] = 'Unknown'

        except ValueError:
            # Temporary workaround for noncompliant files in filesystem
            filename_dict = {'activity': rootname[17:19],
                             'detector': rootname[26:],
                             'exposure_id': rootname[20:25],
                             'observation': rootname[7:10],
                             'parallel_seq_id': rootname[16],
                             'program_id': rootname[2:7],
                             'visit': rootname[10:13],
                             'visit_group': rootname[14:16]}

        # Get list of available filenames
        available_files = [item for item in filenames if rootname in item]

        # Add data to dictionary
        data_dict['file_data'][rootname] = {}
        data_dict['file_data'][rootname]['filename_dict'] = filename_dict
        data_dict['file_data'][rootname]['available_files'] = available_files
<<<<<<< HEAD
        try:
            data_dict['file_data'][rootname]['expstart'] = get_expstart(inst, rootname)
        except:
            print("issue with get_expstart... for {}".format(rootname))
=======
        data_dict['file_data'][rootname]['expstart'] = get_expstart(inst, rootname)
        data_dict['file_data'][rootname]['expstart_iso'] = Time(data_dict['file_data'][rootname]['expstart'], format='mjd').iso.split('.')[0]
>>>>>>> 5b046ffb
        data_dict['file_data'][rootname]['suffixes'] = [filename_parser(filename)['suffix'] for filename in available_files]

    # Extract information for sorting with dropdown menus
    # (Don't include the proposal as a sorting parameter if the proposal has already been specified)
    detectors, proposals = [], []
    for rootname in list(data_dict['file_data'].keys()):
        proposals.append(data_dict['file_data'][rootname]['filename_dict']['program_id'])
        try:  # Some rootnames cannot parse out detectors
            detectors.append(data_dict['file_data'][rootname]['filename_dict']['detector'])
        except KeyError:
            pass

    if proposal is not None:
        dropdown_menus = {'detector': detectors}
    else:
        dropdown_menus = {'detector': detectors,
                          'proposal': proposals}

    data_dict['tools'] = MONITORS
    data_dict['dropdown_menus'] = dropdown_menus
    data_dict['prop'] = proposal

    return data_dict


def thumbnails_query_ajax(rootnames):
    """Generate a page that provides data necessary to render the
    ``thumbnails`` template.

    Parameters
    ----------
    rootnames : list of strings (optional)
        Rootname of APT proposal to filter

    Returns
    -------
    data_dict : dict
        Dictionary of data needed for the ``thumbnails`` template
    """

    # Initialize dictionary that will contain all needed data
    data_dict = {}
    # dummy variable for view_image when thumbnail is selected
    data_dict['inst'] = "all"
    data_dict['file_data'] = {}
    # Gather data for each rootname
    for rootname in rootnames:
        # fit expected format for get_filenames_by_rootname()
        try:
            rootname = rootname.split("_")[0] + '_' + rootname.split("_")[1] + '_' + rootname.split("_")[2] + '_' + rootname.split("_")[3]
        except IndexError:
            continue

        # Parse filename
        try:
            filename_dict = filename_parser(rootname)
        except ValueError:
            # Temporary workaround for noncompliant files in filesystem
            filename_dict = {'activity': rootname[17:19],
                             'detector': rootname[26:],
                             'exposure_id': rootname[20:25],
                             'observation': rootname[7:10],
                             'parallel_seq_id': rootname[16],
                             'program_id': rootname[2:7],
                             'visit': rootname[10:13],
                             'visit_group': rootname[14:16]}

        # Get list of available filenames
        available_files = get_filenames_by_rootname(rootname)

        # Add data to dictionary
        data_dict['file_data'][rootname] = {}
        try:
            data_dict['file_data'][rootname]['inst'] = JWST_INSTRUMENT_NAMES_MIXEDCASE[filename_parser(rootname)['instrument']]
        except KeyError:
            data_dict['file_data'][rootname]['inst'] = "MIRI"
            print("Warning: assuming instrument is MIRI")
        data_dict['file_data'][rootname]['filename_dict'] = filename_dict
        data_dict['file_data'][rootname]['available_files'] = available_files
        data_dict['file_data'][rootname]['expstart'] = get_expstart(data_dict['file_data'][rootname]['inst'], rootname)
        data_dict['file_data'][rootname]['suffixes'] = [filename_parser(filename)['suffix'] for
                                                        filename in available_files]
        data_dict['file_data'][rootname]['prop'] = rootname[2:7]

    # Extract information for sorting with dropdown menus
    try:
        detectors = [data_dict['file_data'][rootname]['filename_dict']['detector'] for
                    rootname in list(data_dict['file_data'].keys())]
    except KeyError:
        detectors = []
        for rootname in list(data_dict['file_data'].keys()):
            try:
                detector = data_dict['file_data'][rootname]['filename_dict']['detector']
                detectors.append(detector) if detector not in detectors else detectors
            except KeyError:
                detector = 'Unknown'
                detectors.append(detector) if detector not in detectors else detectors

    instruments = [data_dict['file_data'][rootname]['inst'].lower() for
                   rootname in list(data_dict['file_data'].keys())]
    proposals = [data_dict['file_data'][rootname]['filename_dict']['program_id'] for
                 rootname in list(data_dict['file_data'].keys())]

    dropdown_menus = {'instrument': instruments,
                      'detector': detectors,
                      'proposal': proposals}

    data_dict['tools'] = MONITORS
    data_dict['dropdown_menus'] = dropdown_menus

    return data_dict<|MERGE_RESOLUTION|>--- conflicted
+++ resolved
@@ -1153,16 +1153,11 @@
         data_dict['file_data'][rootname] = {}
         data_dict['file_data'][rootname]['filename_dict'] = filename_dict
         data_dict['file_data'][rootname]['available_files'] = available_files
-<<<<<<< HEAD
         try:
             data_dict['file_data'][rootname]['expstart'] = get_expstart(inst, rootname)
+            data_dict['file_data'][rootname]['expstart_iso'] = Time(data_dict['file_data'][rootname]['expstart'], format='mjd').iso.split('.')[0]
         except:
             print("issue with get_expstart... for {}".format(rootname))
-=======
-        data_dict['file_data'][rootname]['expstart'] = get_expstart(inst, rootname)
-        data_dict['file_data'][rootname]['expstart_iso'] = Time(data_dict['file_data'][rootname]['expstart'], format='mjd').iso.split('.')[0]
->>>>>>> 5b046ffb
-        data_dict['file_data'][rootname]['suffixes'] = [filename_parser(filename)['suffix'] for filename in available_files]
 
     # Extract information for sorting with dropdown menus
     # (Don't include the proposal as a sorting parameter if the proposal has already been specified)
