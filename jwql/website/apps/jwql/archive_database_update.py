--- conflicted
+++ resolved
@@ -365,9 +365,5 @@
 
     instruments = ['nircam', 'miri', 'nirspec', 'niriss', 'fgs']
     for instrument in instruments:
-<<<<<<< HEAD
         get_updates(update_database, instrument)
-=======
-        get_updates(instrument)
-        create_archived_proposals_context(instrument)
->>>>>>> b9794cc2
+        create_archived_proposals_context(instrument)