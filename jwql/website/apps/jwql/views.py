"""Defines the views for the ``jwql`` web app.

In Django, "a view function, or view for short, is simply a Python
function that takes a Web request and returns a Web response" (from
Django documentation). This module defines all of the views that are
used to generate the various webpages used for the JWQL application.
For example, these views can list the tools available to users, query
the ``jwql`` database, and display images and headers.

Authors
-------

    - Lauren Chambers
    - Johannes Sahlmann
    - Teagan King
    - Mees Fix
    - Bryan Hilbert
    - Maria Pena-Guerrero


Use
---

    This module is called in ``urls.py`` as such:
    ::

        from django.urls import path
        from . import views
        urlpatterns = [path('web/path/to/view/', views.view_name,
        name='view_name')]

References
----------
    For more information please see:
        ``https://docs.djangoproject.com/en/2.0/topics/http/views/``

Dependencies
------------
    The user must have a configuration file named ``config.json``
    placed in the ``jwql`` directory.
"""

from collections import defaultdict
import csv
import os

from bokeh.layouts import layout
from bokeh.embed import components
from django.http import HttpResponse, JsonResponse
from django.shortcuts import redirect, render

from jwql.database.database_interface import load_connection
from jwql.utils import anomaly_query_config
from jwql.utils.interactive_preview_image import InteractivePreviewImg
from jwql.utils.constants import JWST_INSTRUMENT_NAMES_MIXEDCASE, MONITORS, URL_DICT
from jwql.utils.utils import filename_parser, get_base_url, get_config, get_rootnames_for_instrument_proposal, query_unformat

from .data_containers import build_table
from .data_containers import data_trending
from .data_containers import get_acknowledgements
from .data_containers import get_anomaly_form
from .data_containers import get_dashboard_components
from .data_containers import get_edb_components
from .data_containers import get_explorer_extension_names
from .data_containers import get_header_info
from .data_containers import get_image_info
from .data_containers import get_thumbnails_all_instruments
from .data_containers import nirspec_trending
from .data_containers import random_404_page
from .data_containers import text_scrape
from .data_containers import thumbnails_ajax
from .data_containers import thumbnails_query_ajax
from .forms import AnomalyQueryForm
from .forms import FileSearchForm
from .models import Observation, Proposal, RootFileInfo
from astropy.io import fits


def anomaly_query(request):
    """The anomaly query form page"""

    form = AnomalyQueryForm(request.POST or None)

    if request.method == 'POST':
        if form.is_valid():
            query_configs = {}
            for instrument in ['miri', 'nirspec', 'niriss', 'nircam', 'fgs']:
                query_configs[instrument] = {}
                query_configs[instrument]['filters'] = [query_unformat(i) for i in form.cleaned_data['{}_filt'.format(instrument)]]
                query_configs[instrument]['apertures'] = [query_unformat(i) for i in form.cleaned_data['{}_aper'.format(instrument)]]
                query_configs[instrument]['detectors'] = [query_unformat(i) for i in form.cleaned_data['{}_detector'.format(instrument)]]
                query_configs[instrument]['exptypes'] = [query_unformat(i) for i in form.cleaned_data['{}_exptype'.format(instrument)]]
                query_configs[instrument]['readpatts'] = [query_unformat(i) for i in form.cleaned_data['{}_readpatt'.format(instrument)]]
                query_configs[instrument]['gratings'] = [query_unformat(i) for i in form.cleaned_data['{}_grating'.format(instrument)]]
                query_configs[instrument]['anomalies'] = [query_unformat(i) for i in form.cleaned_data['{}_anomalies'.format(instrument)]]

            all_filters, all_apers, all_detectors, all_exptypes, all_readpatts, all_gratings, all_anomalies = {}, {}, {}, {}, {}, {}, {}
            for instrument in query_configs:
                all_filters[instrument] = query_configs[instrument]['filters']
                all_apers[instrument] = query_configs[instrument]['apertures']
                all_detectors[instrument] = query_configs[instrument]['detectors']
                all_exptypes[instrument] = query_configs[instrument]['exptypes']
                all_readpatts[instrument] = query_configs[instrument]['readpatts']
                all_gratings[instrument] = query_configs[instrument]['gratings']
                all_anomalies[instrument] = query_configs[instrument]['anomalies']

            anomaly_query_config.INSTRUMENTS_CHOSEN = form.cleaned_data['instrument']
            anomaly_query_config.ANOMALIES_CHOSEN_FROM_CURRENT_ANOMALIES = all_anomalies
            anomaly_query_config.APERTURES_CHOSEN = all_apers
            anomaly_query_config.FILTERS_CHOSEN = all_filters
            anomaly_query_config.EXPTIME_MIN = str(form.cleaned_data['exp_time_min'])
            anomaly_query_config.EXPTIME_MAX = str(form.cleaned_data['exp_time_max'])
            anomaly_query_config.DETECTORS_CHOSEN = all_detectors
            anomaly_query_config.EXPTYPES_CHOSEN = all_exptypes
            anomaly_query_config.READPATTS_CHOSEN = all_readpatts
            anomaly_query_config.GRATINGS_CHOSEN = all_gratings

            return redirect('/query_submit')

    context = {'form': form,
               'inst': ''}
    template = 'anomaly_query.html'

    return render(request, template, context)


def miri_data_trending(request):
    """Generate the ``MIRI DATA-TRENDING`` page

    Parameters
    ----------
    request : HttpRequest object
        Incoming request from the webpage

    Returns
    -------
    HttpResponse object
        Outgoing response sent to the webpage
    """

    template = "miri_data_trending.html"
    variables, dash = data_trending()

    context = {
        'dashboard': dash,
        'inst': '',  # Leave as empty string or instrument name; Required for navigation bar
        'inst_list': JWST_INSTRUMENT_NAMES_MIXEDCASE,  # Do not edit; Required for navigation bar
        'tools': MONITORS,  # Do not edit; Required for navigation bar
        'user': None  # Do not edit; Required for authentication
    }

    # append variables to context
    context.update(variables)

    # Return a HTTP response with the template and dictionary of variables
    return render(request, template, context)


def nirspec_data_trending(request):
    """Generate the ``NIRSpec DATA-TRENDING`` page

    Parameters
    ----------
    request : HttpRequest object
        Incoming request from the webpage

    Returns
    -------
    HttpResponse object
        Outgoing response sent to the webpage
    """

    template = "nirspec_data_trending.html"
    variables, dash = nirspec_trending()

    context = {
        'dashboard': dash,
        'inst': '',  # Leave as empty string or instrument name; Required for navigation bar
        'inst_list': JWST_INSTRUMENT_NAMES_MIXEDCASE,  # Do not edit; Required for navigation bar
        'tools': MONITORS,  # Do not edit; Required for navigation bar
        'user': None  # Do not edit; Required for authentication
    }

    # append variables to context
    context.update(variables)

    # Return a HTTP response with the template and dictionary of variables
    return render(request, template, context)


def about(request):
    """Generate the ``about`` page

    Parameters
    ----------
    request : HttpRequest object
        Incoming request from the webpage

    Returns
    -------
    HttpResponse object
        Outgoing response sent to the webpage
    """

    template = 'about.html'
    acknowledgements = get_acknowledgements()
    context = {'acknowledgements': acknowledgements,
               'inst': ''}

    return render(request, template, context)


def api_landing(request):
    """Generate the ``api`` page

    Parameters
    ----------
    request : HttpRequest object
        Incoming request from the webpage

    Returns
    -------
    HttpResponse object
        Outgoing response sent to the webpage
    """

    template = 'api_landing.html'
    context = {'inst': ''}

    return render(request, template, context)


def archived_proposals(request, inst):
    """Generate the page listing all archived proposals in the database

    Parameters
    ----------
    request : HttpRequest object
        Incoming request from the webpage
    inst : str
        Name of JWST instrument

    Returns
    -------
    HttpResponse object
        Outgoing response sent to the webpage
    """

    # Ensure the instrument is correctly capitalized
    inst = JWST_INSTRUMENT_NAMES_MIXEDCASE[inst.lower()]

    template = 'archive.html'
    context = {'inst': inst,
               'base_url': get_base_url()}

    return render(request, template, context)


def archived_proposals_ajax(request, inst):
    """Generate the page listing all archived proposals in the database

    Parameters
    ----------
    request : HttpRequest object
        Incoming request from the webpage
    inst : str
        Name of JWST instrument

    Returns
    -------
    JsonResponse object
        Outgoing response sent to the webpage
    """
    # Ensure the instrument is correctly capitalized
    inst = JWST_INSTRUMENT_NAMES_MIXEDCASE[inst.lower()]

    # Get a list of Observation entries for the given instrument
    all_entries = Observation.objects.filter(proposal__archive__instrument=inst)

    # Get a list of proposal numbers.
    prop_objects = Proposal.objects.filter(archive__instrument=inst)
    proposal_nums = [entry.prop_id for entry in prop_objects]

    # Put proposals into descending order
    proposal_nums.sort(reverse=True)

    # Total number of proposals for the instrument
    num_proposals = len(proposal_nums)

    thumbnail_paths = []
    min_obsnums = []
    total_files = []
    for proposal_num in proposal_nums:
        # For each proposal number, get all entries
        prop_entries = all_entries.filter(proposal__prop_id=proposal_num)

        # All entries will have the same thumbnail_path, so just grab the first
        thumbnail_paths.append(prop_entries[0].proposal.thumbnail_path)

        # Extract the observation numbers from each entry and find the minimum
        prop_obsnums = [entry.obsnum for entry in prop_entries]
        min_obsnums.append(min(prop_obsnums))

        # Sum the file count from all observations to get the total file count for
        # the proposal
        prop_filecount = [entry.number_of_files for entry in prop_entries]
        total_files.append(sum(prop_filecount))

    context = {'inst': inst,
               'num_proposals': num_proposals,
               'min_obsnum': min_obsnums,
               'thumbnails': {'proposals': proposal_nums,
                              'thumbnail_paths': thumbnail_paths,
                              'num_files': total_files}}

    return JsonResponse(context, json_dumps_params={'indent': 2})


def archive_thumbnails_ajax(request, inst, proposal, observation=None):
    """Generate the page listing all archived images in the database
    for a certain proposal

    Parameters
    ----------
    request : HttpRequest object
        Incoming request from the webpage
    inst : str
        Name of JWST instrument
    proposal : str
        Number of observing proposal
    observation : str
        Observation number within the proposal

    Returns
    -------
    JsonResponse object
        Outgoing response sent to the webpage
    """
    # Ensure the instrument is correctly capitalized
    inst = JWST_INSTRUMENT_NAMES_MIXEDCASE[inst.lower()]

    data = thumbnails_ajax(inst, proposal, obs_num=observation)
    data['thumbnail_sort'] = request.session.get("image_sort", "Ascending")
    return JsonResponse(data, json_dumps_params={'indent': 2})


def archive_thumbnails_per_observation(request, inst, proposal, observation):
    """Generate the page listing all archived images in the database
    for a certain proposal

    Parameters
    ----------
    request : HttpRequest object
        Incoming request from the webpage
    inst : str
        Name of JWST instrument
    proposal : str
        Number of observing proposal
    observation : str
    Observation number within the proposal

    Returns
    -------
    HttpResponse object
        Outgoing response sent to the webpage
    """
    # Ensure the instrument is correctly capitalized
    inst = JWST_INSTRUMENT_NAMES_MIXEDCASE[inst.lower()]

    proposal_meta = text_scrape(proposal)

    # Get a list of all observation numbers for the proposal
    # This will be used to create buttons for observation-specific
    # pages
    rootnames = get_rootnames_for_instrument_proposal(inst, proposal)
    all_obs = []
    for root in rootnames:
        try:
            all_obs.append(filename_parser(root)['observation'])
        except KeyError:
            pass

    obs_list = sorted(list(set(all_obs)))

    sort_type = request.session.get('image_sort', 'Ascending')
    template = 'thumbnails_per_obs.html'
    context = {'base_url': get_base_url(),
               'inst': inst,
               'obs': observation,
               'obs_list': obs_list,
               'prop': proposal,
<<<<<<< HEAD
               'prop_meta': proposal_meta}
=======
               'prop_meta': proposal_meta,
               'sort': sort_type}
>>>>>>> 1307e761

    return render(request, template, context)


def archive_thumbnails_query_ajax(request):
    """Generate the page listing all archived images in the database
    for a certain proposal

    Parameters
    ----------
    request : HttpRequest object
        Incoming request from the webpage
    inst : str
        Name of JWST instrument
    proposal : str
        Number of observing proposal

    Returns
    -------
    JsonResponse object
        Outgoing response sent to the webpage
    """

    # Ensure the instrument is correctly capitalized
    instruments_list = []
    for instrument in anomaly_query_config.INSTRUMENTS_CHOSEN:
        instrument = JWST_INSTRUMENT_NAMES_MIXEDCASE[instrument.lower()]
        instruments_list.append(instrument)

    parameters = anomaly_query_config.PARAMETERS

    # when parameters only contains nirspec as instrument, thumbnails still end up being all niriss data
    thumbnails = get_thumbnails_all_instruments(parameters)

    anomaly_query_config.THUMBNAILS = thumbnails

    data = thumbnails_query_ajax(thumbnails)
    data['thumbnail_sort'] = request.session.get("image_sort", "Ascending")
    return JsonResponse(data, json_dumps_params={'indent': 2})


def dashboard(request):
    """Generate the dashbaord page

    Parameters
    ----------
    request : HttpRequest object
        Incoming request from the webpage

    Returns
    -------
    HttpResponse object
        Outgoing response sent to the webpage
    """

    template = 'dashboard.html'

    db = get_dashboard_components(request)
    pie_graph = db.dashboard_instrument_pie_chart()
    files_graph = db.dashboard_files_per_day()
    filetype_bar = db.dashboard_filetype_bar_chart()
    table_columns, table_values = db.dashboard_monitor_tracking()
    grating_plot = db.dashboard_exposure_count_by_filter()
    anomaly_plot = db.dashboard_anomaly_per_instrument()

    plot = layout([[files_graph], [pie_graph, filetype_bar],
                   [grating_plot, anomaly_plot]], sizing_mode='stretch_width')
    script, div = components(plot)

    time_deltas = ['All Time', '1 Day', '1 Week', '1 Month', '1 Year']

    context = {'inst': '',
               'script': script,
               'div': div,
               'table_columns': table_columns,
               'table_rows': table_values,
               'time_deltas': time_deltas}

    return render(request, template, context)


def engineering_database(request):
    """Generate the EDB page.

    Parameters
    ----------
    request : HttpRequest object
        Incoming request from the webpage

    Returns
    -------
    HttpResponse object
        Outgoing response sent to the webpage

    """

    edb_components = get_edb_components(request)

    template = 'engineering_database.html'
    context = {'inst': '',
               'edb_components': edb_components}

    return render(request, template, context)


def export(request, tablename):
    """Function to export and download data from JWQLDB Table Viewer

    Parameters
    ----------
    request : HttpRequest object
        Incoming request from the webpage

    tablename : str
        Name of table to download

    Returns
    -------
    response : HttpResponse object
        Outgoing response sent to the webpage
    """
    table_meta = build_table(tablename)

    response = HttpResponse(content_type='text/csv')
    response['Content-Disposition'] = 'attachment; filename="{}.csv"'.format(tablename)

    writer = csv.writer(response)
    writer.writerow(table_meta.columns.values)
    for _, row in table_meta.iterrows():
        writer.writerow(row.values)

    return response


def home(request):
    """Generate the home page

    Parameters
    ----------
    request : HttpRequest object
        Incoming request from the webpage

    Returns
    -------
    HttpResponse object
        Outgoing response sent to the webpage
    """

    # Create a form instance and populate it with data from the request
    form = FileSearchForm(request.POST or None)

    # If this is a POST request, we need to process the form data
    if request.method == 'POST':
        if form.is_valid():
            return form.redirect_to_files()

    template = 'home.html'
    context = {'inst': '',
               'form': form}

    return render(request, template, context)


def instrument(request, inst):
    """Generate the instrument tool index page.

    Parameters
    ----------
    request : HttpRequest object
        Incoming request from the webpage
    inst : str
        Name of JWST instrument

    Returns
    -------
    HttpResponse object
        Outgoing response sent to the webpage
    """

    # Ensure the instrument is correctly capitalized
    inst = JWST_INSTRUMENT_NAMES_MIXEDCASE[inst.lower()]

    template = 'instrument.html'

    doc_url = URL_DICT[inst.lower()]

    context = {'inst': inst,
               'doc_url': doc_url}

    return render(request, template, context)


def jwqldb_table_viewer(request):
    """Generate the JWQL Table Viewer view.

    Parameters
    ----------
    request : HttpRequest object
        Incoming request from the webpage

    tablename_param : str
        Table name parameter from URL

    Returns
    -------
    HttpResponse object
        Outgoing response sent to the webpage
    """

    try:
        tablename = request.POST['db_table_select']
    except KeyError:
        tablename = None

    if tablename is None:
        table_meta = None
    else:
        table_meta = build_table(tablename)

    _, _, engine, _ = load_connection(get_config()['connection_string'])
    all_jwql_tables = engine.table_names()

    if 'django_migrations' in all_jwql_tables:
        all_jwql_tables.remove('django_migrations')  # No necessary information.

    jwql_tables_by_instrument = {}
    instruments = ['nircam', 'nirspec', 'niriss', 'miri', 'fgs']

    #  Sort tables by instrument
    for instrument in instruments:
        jwql_tables_by_instrument[instrument] = [tablename for tablename in all_jwql_tables if instrument in tablename]

    # Don't forget tables that dont contain instrument specific instrument information.
    jwql_tables_by_instrument['general'] = [table for table in all_jwql_tables if not any(instrument in table for instrument in instruments)]

    template = 'jwqldb_table_viewer.html'

    # If value of table_meta is None (when coming from home page)
    if table_meta is None:
        context = {
            'inst': '',
            'all_jwql_tables': jwql_tables_by_instrument}
    # If table_meta is empty, just render table with no data.
    elif table_meta.empty:
        context = {
            'inst': '',
            'all_jwql_tables': jwql_tables_by_instrument,
            'table_columns': table_meta.columns.values,
            'table_name': tablename}
    # Else, everything is good to go, render the table.
    else:
        context = {
            'inst': '',
            'all_jwql_tables': jwql_tables_by_instrument,
            'table_columns': table_meta.columns.values,
            'table_rows': table_meta.values,
            'table_name': tablename}

    return render(request, template, context)


def not_found(request, *kwargs):
    """Generate a ``not_found`` page

    Parameters
    ----------
    request : HttpRequest object
        Incoming request from the webpage

    Returns
    -------
    HttpResponse object
        Outgoing response sent to the webpage
    """

    template = random_404_page()
    status_code = 404  # Note that this will show 400, 403, 404, and 500 as 404 status
    context = {'inst': ''}

    return render(request, template, context, status=status_code)


def query_submit(request):
    """Generate the page listing all archived images in the database
    for a certain proposal

    Parameters
    ----------
    request : HttpRequest object
        Incoming request from the webpage

    Returns
    -------
    HttpResponse object
        Outgoing response sent to the webpage
    """

    template = 'query_submit.html'

    parameters = {}
    parameters['instruments'] = anomaly_query_config.INSTRUMENTS_CHOSEN
    parameters['apertures'] = anomaly_query_config.APERTURES_CHOSEN
    parameters['filters'] = anomaly_query_config.FILTERS_CHOSEN
    parameters['detectors'] = anomaly_query_config.DETECTORS_CHOSEN
    parameters['exposure_types'] = anomaly_query_config.EXPTYPES_CHOSEN
    parameters['read_patterns'] = anomaly_query_config.READPATTS_CHOSEN
    parameters['gratings'] = anomaly_query_config.GRATINGS_CHOSEN
    parameters['anomalies'] = anomaly_query_config.ANOMALIES_CHOSEN_FROM_CURRENT_ANOMALIES

    anomaly_query_config.PARAMETERS = parameters

    sort_type = request.session.get('image_sort', 'Ascending')

    context = {'inst': '',
               'base_url': get_base_url(),
               'sort': sort_type
               }

    return render(request, template, context)


def unlooked_images(request, inst):
    """Generate the page listing all unlooked images in the database

    Parameters
    ----------
    request : HttpRequest object
        Incoming request from the webpage
    inst : str
        Name of JWST instrument

    Returns
    -------
    HttpResponse object
        Outgoing response sent to the webpage
    """

    pass


def view_header(request, inst, filename, filetype):
    """Generate the header view page

    Parameters
    ----------
    request : HttpRequest object
        Incoming request from the webpage
    inst : str
        Name of JWST instrument
    filename : str
        FITS filename of selected image in filesystem
    filetype : str
        Type of file (e.g. ``uncal``)

    Returns
    -------
    HttpResponse object
        Outgoing response sent to the webpage
    """

    # Ensure the instrument is correctly capitalized
    inst = JWST_INSTRUMENT_NAMES_MIXEDCASE[inst.lower()]

    template = 'view_header.html'
    file_root = '_'.join(filename.split('_'))

    context = {'inst': inst,
               'filename': filename,
               'file_root': file_root,
               'file_type': filetype,
               'header_info': get_header_info(filename, filetype)}

    return render(request, template, context)


def explore_image(request, inst, file_root, filetype, rewrite=False):
    """Generate the header view page

    Parameters
    ----------
    request : HttpRequest object
        Incoming request from the webpage
    inst : str
        Name of JWST instrument
    file_root : str
        FITS file_root of selected image in filesystem
    filetype : str
        Type of file (e.g. ``uncal``)
    rewrite : bool, optional
        Regenerate if bokeh image already exists?

    Returns
    -------
    HttpResponse object
        Outgoing response sent to the webpage
    """

    # Ensure the instrument is correctly capitalized
    inst = JWST_INSTRUMENT_NAMES_MIXEDCASE[inst.lower()]
    template = 'explore_image.html'

    # get explorable extensions from header
    extensions = get_explorer_extension_names(file_root, filetype)

    fits_file = file_root + '_' + filetype + '.fits'
    # Get image info containing all paths to fits files
    image_info_list = get_image_info(file_root, rewrite)
    # Find index of our fits file
    fits_index = next(ix for ix, fits_path in enumerate(image_info_list['all_files']) if fits_file in fits_path)
    # get full path of fits file to open and extract extension info
    full_fits_file = image_info_list['all_files'][fits_index]
    extension_ints = {}
    extension_groups = {}

    # gather extension group/integration information to send
    if os.path.isfile(full_fits_file):
        with fits.open(full_fits_file) as hdulist:
            for exten in extensions:
                dims = hdulist[exten].shape
                if len(dims) == 4:
                    extension_ints[exten], extension_groups[exten], ny, nx = dims
                elif len(dims) == 3:
                    extension_groups[exten] = 0
                    extension_ints[exten], ny, nx = dims
                else:
                    extension_ints[exten] = 0
                    extension_groups[exten] = 0
    else:
        raise FileNotFoundError(f'WARNING: {full_fits_file} does not exist!')

    form = get_anomaly_form(request, inst, file_root)

    context = {'inst': inst,
               'file_root': file_root,
               'filetype': filetype,
               'extensions': extensions,
               'extension_groups': extension_groups,
               'extension_ints': extension_ints,
               'base_url': get_base_url(),
               'form': form}

    return render(request, template, context)


def explore_image_ajax(request, inst, file_root, filetype, scaling="log", low_lim=None, high_lim=None, ext_name="SCI", int1_nr=None, grp1_nr=None, int2_nr=None, grp2_nr=None, rewrite=False):
    """Generate the page listing all archived images in the database
    for a certain proposal

    Parameters
    ----------
    request : HttpRequest object
        Incoming request from the webpage
    inst : str
        Name of JWST instrument
    file_root : str
        FITS file_root of selected image in filesystem
    filetype : str
        Type of file (e.g. ``uncal``)
    scaling : str
        Scaling to implement in interactive preview image ("log" or "lin")
    low_lim : str
        Signal value to use as the lower limit of the displayed image. If "None", it will be calculated using the ZScale function
    high_lim : str
        Signal value to use as the upper limit of the displayed image. If "None", it will be calculated using the ZScale function
    ext_name : str
        Extension to implement in interactive preview image ("SCI", "DQ", "GROUPDQ", "PIXELDQ", "ERR"...)
    rewrite : bool, optional
        Regenerate if bokeh image already exists?

    Returns
    -------
    JsonResponse object
        Outgoing response sent to the webpage
    """
    # Ensure the instrument is correctly capitalized
    inst = JWST_INSTRUMENT_NAMES_MIXEDCASE[inst.lower()]

    # Get image info containing all paths to fits files
    image_info_list = get_image_info(file_root, rewrite)

    # Save fits file name to use for bokeh image
    fits_file = file_root + '_' + filetype + '.fits'
    # Find index of our fits file
    fits_index = next(ix for ix, fits_path in enumerate(image_info_list['all_files']) if fits_file in fits_path)

    # get full path of fits file to send to InteractivePreviewImg
    full_fits_file = image_info_list['all_files'][fits_index]
    # sent floats not strings to init
    if low_lim == "None":
        low_lim = None
    if high_lim == "None":
        high_lim = None
    if int1_nr == "None":
        int1_nr = None
    if grp1_nr == "None":
        grp1_nr = None
    if int2_nr == "None":
        int2_nr = None
    if grp2_nr == "None":
        grp2_nr = None

    if low_lim is not None:
        low_lim = float(low_lim)
    if high_lim is not None:
        high_lim = float(high_lim)

    group = None
    integ = None
    if (grp1_nr):
        if (grp2_nr):
            group = [int(grp1_nr), int(grp2_nr)]
        else:
            group = int(grp1_nr)
    if (int1_nr):
        if (int2_nr):
            integ = [int(int1_nr), int(int2_nr)]
        else:
            integ = int(int1_nr)

    int_preview_image = InteractivePreviewImg(full_fits_file, low_lim, high_lim, scaling, None, ext_name, group, integ)

    context = {'inst': "inst",
               'script': int_preview_image.script,
               'div': int_preview_image.div}

    return JsonResponse(context, json_dumps_params={'indent': 2})


<<<<<<< HEAD
def toggle_viewed_ajax(request, file_root):
    """Update the model's "mark_viewed" field and save in the database

    Parameters
    ----------
    request : HttpRequest object
        Incoming request from the webpage
    file_root : str
        FITS file_root of selected image in filesystem

    Returns
    -------
    JsonResponse object
        Outgoing response sent to the webpage
    """
    root_file_info = RootFileInfo.objects.get(root_name=file_root)
    root_file_info.viewed = not root_file_info.viewed
    root_file_info.save()

    # Build the context
    context = {'marked_viewed': root_file_info.viewed}
=======
def update_session_value_ajax(request, session_item, session_value):
    session_options = ["image_sort"]
    context = {}
    # Only allow updates of sessions that we expect
    if session_item in session_options:
        request.session[session_item] = session_value
        context = {'item': request.session[session_item]}
>>>>>>> 1307e761
    return JsonResponse(context, json_dumps_params={'indent': 2})


def view_image(request, inst, file_root, rewrite=False):
    """Generate the image view page

    Parameters
    ----------
    request : HttpRequest object
        Incoming request from the webpage
    inst : str
        Name of JWST instrument
    file_root : str
        FITS filename of selected image in filesystem
    rewrite : bool, optional
        Regenerate the jpg preview of `file` if it already exists?

    Returns
    -------
    HttpResponse object
        Outgoing response sent to the webpage
    """

    # Ensure the instrument is correctly capitalized
    inst = JWST_INSTRUMENT_NAMES_MIXEDCASE[inst.lower()]

    template = 'view_image.html'
    image_info = get_image_info(file_root, rewrite)

    form = get_anomaly_form(request, inst, file_root)

    prop_id = file_root[2:7]

    rootnames = get_rootnames_for_instrument_proposal(inst, prop_id)
    file_root_list = defaultdict(list)

    for root in rootnames:
        try:
            file_root_list[(filename_parser(root)['observation'])].append(root)
        except KeyError:
            pass

    sort_type = request.session.get('image_sort', 'Ascending')
    if sort_type in ['Ascending']:
        file_root_list = {key: sorted(file_root_list[key]) for key in sorted(file_root_list)}
    else:
        file_root_list = {key: sorted(file_root_list[key], reverse=True) for key in sorted(file_root_list)}

    # Get our current views RootFileInfo model and send our "viewed/new" information
    root_file_info = RootFileInfo.objects.get(root_name=file_root)

    # Build the context
    context = {'base_url': get_base_url(),
               'file_root_list': file_root_list,
               'inst': inst,
               'prop_id': prop_id,
               'obsnum': file_root[7:10],
               'file_root': file_root,
               'jpg_files': image_info['all_jpegs'],
               'fits_files': image_info['all_files'],
               'suffixes': image_info['suffixes'],
               'num_ints': image_info['num_ints'],
               'available_ints': image_info['available_ints'],
               'total_ints': image_info['total_ints'],
               'form': form,
               'marked_viewed': root_file_info.viewed}

    return render(request, template, context)<|MERGE_RESOLUTION|>--- conflicted
+++ resolved
@@ -389,12 +389,8 @@
                'obs': observation,
                'obs_list': obs_list,
                'prop': proposal,
-<<<<<<< HEAD
-               'prop_meta': proposal_meta}
-=======
                'prop_meta': proposal_meta,
                'sort': sort_type}
->>>>>>> 1307e761
 
     return render(request, template, context)
 
@@ -923,7 +919,7 @@
     return JsonResponse(context, json_dumps_params={'indent': 2})
 
 
-<<<<<<< HEAD
+
 def toggle_viewed_ajax(request, file_root):
     """Update the model's "mark_viewed" field and save in the database
 
@@ -945,7 +941,9 @@
 
     # Build the context
     context = {'marked_viewed': root_file_info.viewed}
-=======
+    return JsonResponse(context, json_dumps_params={'indent': 2})
+  
+
 def update_session_value_ajax(request, session_item, session_value):
     session_options = ["image_sort"]
     context = {}
@@ -953,7 +951,6 @@
     if session_item in session_options:
         request.session[session_item] = session_value
         context = {'item': request.session[session_item]}
->>>>>>> 1307e761
     return JsonResponse(context, json_dumps_params={'indent': 2})
 
 
