--- conflicted
+++ resolved
@@ -643,14 +643,7 @@
     filenames = list(set(filenames))
 
     # Ignore "original" files
-<<<<<<< HEAD
-    filenames = [item for item in filenames if '_original.fits' not in item]
-=======
     filenames = [filename for filename in filenames if os.path.splitext(filename.split('_')[-1]) not in IGNORED_SUFFIXES]
-
-    # Group together common exposures
-    grouped_filenames = group_filenames(filenames)
->>>>>>> 3e080a67
     logging.info('Found {} filenames'.format(len(filenames)))
     logging.info('')
 
