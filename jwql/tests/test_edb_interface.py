--- conflicted
+++ resolved
@@ -19,26 +19,15 @@
 """
 
 from astropy.time import Time
-<<<<<<< HEAD
+import pytest
 
 from ..utils.engineering_database import query_single_mnemonic, mnemonic_inventory
 
 
+@pytest.mark.xfail
 def test_mnemonic_inventory():
     """Test the retrieval of all mnemonics."""
     all_mnemonics = mnemonic_inventory()[0]
-=======
-import pytest
-
-
-@pytest.mark.xfail
-def test_get_all_mnemonics():
-    """Test the retrieval of all mnemonics."""
-
-    from ..utils.engineering_database import get_all_mnemonic_identifiers
-
-    all_mnemonics = get_all_mnemonic_identifiers()[0]
->>>>>>> 1b7f411c
     assert len(all_mnemonics) > 1000
 
 
