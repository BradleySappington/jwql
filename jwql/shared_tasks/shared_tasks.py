#! /usr/bin/env python

"""This module contains code for the celery application, which is used for any demanding
work which should be restricted in terms of how many iterations are run simultaneously, or
which should be offloaded to a separate server as allowed. Currently, celery tasks exist
for:

- Running the JWST pipeline on provided data files

In general, tasks should be created or used in situations where having multiple monitors
(or parts of the website, etc.) running the same task would be wasteful (or has the
potential for crashes due to system resources being exhausted). Tasks may be useful if
multiple independent monitors might need the same thing (e.g. pipeline processing of the
same data file), and having each of them producing that thing independently would be
wasteful in terms of time and resources. If a task covers *both* cases, then it is
particularly useful.

Because multiple monitors may be running at the same time, and may need the same task
performed, and because running the same task multiple times would be as wasteful as just
having each monitor run it independently, the celery-singleton module is used to require
task uniqueness. This is transparent to the monitors involved, as a duplicate task will be
given the same AsyncResult object as the existing task asking for the same resource, so
the monitor can simply proceed as if it were the only one requesting the task.

Author
------

    - Brian York

Use
---

The basic method of running a celery task is to use the provided ``run_pipeline()``
convenience function::

    # This can, of course, be a relative import
    from jwql.shared_tasks.shared_tasks import run_pipeline

    def some_function(some_arguments):
        # ... do some work ...

        # This returns the calibrated file's name and output location, where the output
        # file will be transferred into the same internal location as the input file. It
        # will block (i.e. wait) until the calibration has finished before returning. If
        # the calibration raises an exception, it will also raise an exception.
        output_file_or_files = run_pipeline(input_file, input_extension, requested_extensions, instrument, jump_pipe=False)

        # ... do other work ...

If you want to queue up multiple instances of the same task, and get the results back as
a list::

    from jwql.shared_tasks.shared_tasks import run_parallel_pipeline

    # ...

    # This version will take a list of input files, and will take either a single list
    # of requested extensions (which will be applied to every input file) *or* a dictionary
    # of requested extensions indexed by the names of the input files. It will return a
    # dictionary of output files, indexed by the names of the input files. It will block
    # until complete.
    outputs = run_parallel_pipeline(input_files, input_ext, requested_exts, instrument, jump_pipe=False)

    # ...

It is possible to set up non-blocking celery tasks, or to do other fancy things, but as of
yet it hasn't been worth putting together a convenience function that will do that.

There are many other ways to call and use tasks, including ways to group tasks, run them
synchronously, run a group of tasks with a final callback function, etc. These are best
explained by the celery documentation itself.
"""
from astropy.io import fits
from collections import OrderedDict
from copy import deepcopy
import gc
from glob import glob
import json
import logging
from logging import FileHandler, StreamHandler
import os
import redis
import shutil
from subprocess import Popen, PIPE, run, STDOUT
import sys

from astropy.io import fits

from jwst import datamodels
from jwst.dq_init import DQInitStep
from jwst.dark_current import DarkCurrentStep
from jwst.firstframe import FirstFrameStep
from jwst.group_scale import GroupScaleStep
from jwst.ipc import IPCStep
from jwst.jump import JumpStep
from jwst.lastframe import LastFrameStep
from jwst.linearity import LinearityStep
from jwst.persistence import PersistenceStep
from jwst.pipeline.calwebb_detector1 import Detector1Pipeline
from jwst.ramp_fitting import RampFitStep
from jwst.refpix import RefPixStep
from jwst.rscd import RscdStep
from jwst.saturation import SaturationStep
from jwst.superbias import SuperBiasStep

from jwql.instrument_monitors.pipeline_tools import PIPELINE_STEP_MAPPING, get_pipeline_steps
from jwql.utils.logging_functions import configure_logging
from jwql.utils.permissions import set_permissions
from jwql.utils.utils import copy_files, ensure_dir_exists, get_config, filesystem_path

from celery import Celery
from celery.app.log import TaskFormatter
from celery.signals import after_setup_logger, after_setup_task_logger, task_postrun
from celery.utils.log import get_task_logger

try:
    REDIS_HOST = get_config()["redis_host"]
    REDIS_PORT = get_config()["redis_port"]
except FileNotFoundError as e:
    REDIS_HOST = "127.0.0.1"
    REDIS_PORT = "6379"
REDIS_URL = "redis://{}:{}".format(REDIS_HOST, REDIS_PORT)
REDIS_CLIENT = redis.Redis(host=REDIS_HOST, port=REDIS_PORT)

# Okay, let's explain these options:
#   - the first argument ('shared_tasks') is the task queue to listen to. We only have one,
#     and we've named it 'shared_tasks'. Both the clients (monitors) and the server(s)
#     (workers) need to use the same queue so that the workers are taking tasks from the
#     same place that the monitors are putting them.
#   - the broker is the server that keeps track of tasks and task IDs. redis does this
#   - the backend is the server that keeps track of events. redis does this too
#   - worker_mask_tasks_per_child is how many tasks a process can run before it gets
#     restarted and replaced. This is set to 1 because the pipeline has memory leaks.
#   - worker_prefetch_multiplier is how many tasks a worker can reserve for itself at a
#     time. If set to 0, a worker can reserve any number. If set to an integer, a single
#     worker can reserve that many tasks. We don't really want workers reserving tasks
#     while they're already running a task, because tasks can take a long time to finish,
#     and there's no reason for the other workers to be sitting around doing nothing while
#     all the monitors are waiting on a single worker.
#   - worker_concurrency is how many task threads a worker can run concurrently on the same
#     machine. It's set to 1 because an individual pipeline process can consume all of the
#     available memory, so setting the concurrency higher will result in inevitable crashes.
#   - the broker visibility timeout is the amount of time that redis will wait for a
#     worker to say it has completed a task before it will dispatch the task (again) to
#     another worker. This should be set to longer than you expect to wait for a single
#     task to finish. Currently set to 1 day.
celery_app = Celery('shared_tasks', broker=REDIS_URL, backend=REDIS_URL)
celery_app.conf.update(worker_max_tasks_per_child=1)
celery_app.conf.update(worker_prefetch_multiplier=1)
celery_app.conf.update(task_acks_late=True)
celery_app.conf.update(worker_concurrency=1)
celery_app.conf.broker_transport_options = {'visibility_timeout': 14400}


def only_one(function=None, key="", timeout=None):
    """Enforce only one of the function running at a time. Import as decorator."""

    def _dec(run_func):
        """Decorator."""

        def _caller(*args, **kwargs):
            """Caller."""
            ret_value = None
            have_lock = False
            lock = REDIS_CLIENT.lock(key, timeout=timeout)
            try:
                have_lock = lock.acquire(blocking=False)
                if have_lock:
                    ret_value = run_func(*args, **kwargs)
                else:
                    logging.warning("Lock {} is already in use.".format(key))
                    msg = "If you believe that this is a stale lock, log in to {}"
                    msg += " and enter 'redis-cli del {}'"
                    logging.warning(msg.format(get_config()['redis_host'], key))
            finally:
                if have_lock:
                    lock.release()

            return ret_value

        return _caller

    return _dec(function) if function is not None else _dec


def create_task_log_handler(logger, propagate):
    log_file_name = configure_logging('shared_tasks')
    output_dir = os.path.join(get_config()['outputs'], 'calibrated_data')
    ensure_dir_exists(output_dir)
    celery_log_file_handler = FileHandler(log_file_name)
    logger.addHandler(celery_log_file_handler)
    for handler in logger.handlers:
        handler.setFormatter(TaskFormatter('%(asctime)s - %(task_id)s - %(task_name)s - %(name)s - %(levelname)s - %(message)s'))
    logger.propagate = propagate
    if not os.path.exists(os.path.join(output_dir, "celery_pipeline_log.cfg")):
        with open(os.path.join(output_dir, "celery_pipeline_log.cfg"), "w") as cfg_file:
            cfg_file.write("[*]\n")
            cfg_file.write("level = WARNING\n")
            cfg_file.write("handler = append:{}\n".format(log_file_name))


def log_subprocess_output(pipe):
    """
    If a subprocess STDOUT has been set to subprocess.PIPE, this function will log each
    line to the logging output.
    """
    for line in iter(pipe.readline, b''):  # b'\n'-separated lines
        logging.info("\t{}".format(line.decode('UTF-8').strip()))


@after_setup_task_logger.connect
def after_setup_celery_task_logger(logger, **kwargs):
    """ This function sets the 'celery.task' logger handler and formatter """
    create_task_log_handler(logger, True)


@after_setup_logger.connect
def after_setup_celery_logger(logger, **kwargs):
    """ This function sets the 'celery' logger handler and formatter """
    create_task_log_handler(logger, False)


@task_postrun.connect
def collect_after_task(**kwargs):
    gc.collect()


def convert_step_args_to_string(args_dict):
    """Convert the nested dictionary containing pipeline step parameter keyword/value pairs
    to a string so that it can be passed via command line

    Parameters
    ----------
    args_dict : dict
        Nested dictionary. Top level keys are pipeline step names. Values are dictionaries containing
        keyword value pairs for that step.

    Returns
    -------
    args_str : str
        String representation of ``args_dict``
    """
    args_str = "'{"

    for i, step in enumerate(args_dict):
        args_str += f'"{step}":'
        args_str += '{'
        for j, (param, val) in enumerate(args_dict[step].items()):
            args_str += f'"{param}":"{val}"'
            if j < len(args_dict[step]) - 1:
                args_str += ', '
        args_str += "}"
        if i < len(args_dict) - 1:
            args_str += ','
    args_str += "}'"
    return args_str


def run_subprocess(name, cmd, outputs, cal_dir, ins, in_file, short_name, res_file, cores, step_args):
    # Convert step_args dictionary to a string so that it can be passed via command line.
    # For some reason, json.dumps() doesn't seem to work correctly, so we use a custom function.
    step_args_str = convert_step_args_to_string(step_args)

    command = "{} {} {} '{}' {} {} {} {} --step_args {}"
    command = command.format(name, cmd, outputs, cal_dir, ins, in_file, short_name, cores, step_args_str)
    logging.info("Running {}".format(command))
    process = Popen(command, shell=True, executable="/bin/bash", stderr=PIPE)
    with process.stderr:
        log_subprocess_output(process.stderr)
    result = process.wait()
    logging.info("Subprocess result was {}".format(result))

    if not os.path.isfile(res_file):
        logging.error("Result file was not created.")
        with open(os.path.join(cal_dir, "general_status.txt")) as status_file:
            status = status_file.readlines()
            for line in status:
                logging.error(line.strip())
            return status

    with open(res_file, 'r') as inf:
        status = inf.readlines()
    return status


@celery_app.task(name='jwql.shared_tasks.shared_tasks.run_calwebb_detector1')
def run_calwebb_detector1(input_file_name, short_name, ext_or_exts, instrument, step_args={}):
    """Run the steps of ``calwebb_detector1`` on the input file, saving the result of each
    step as a separate output file, then return the name-and-path of the file as reduced
    in the reduction directory. Once all requested extensions have been produced, the
    pipeline will return.

    Parameters
    ----------
    input_file_name : str
        File on which to run the pipeline steps

    short_name : str
        Name of the file to be calibrated after any extensions have been stripped off.

    ext_or_exts : list
        List of extensions to be retrieved.

    instrument : str
        Instrument that was used for the observation contained in input_file_name.

    step_args : dict
        A dictionary containing custom arguments to supply to individual pipeline steps.
        When a step is run, the dictionary will be checked for a key matching the step
        name (as defined in jwql.utils.utils.get_pipeline_steps() for the provided
        instrument). The value matching the step key should, itself, be a dictionary that
        can be spliced in to step.call() via dereferencing (**dict)

    Returns
    -------
    reduction_path : str
        The path at which the reduced data file(s) may be found.
    """
    msg = "Starting {} calibration task for {}"
    logging.info(msg.format(instrument, input_file_name))
    config = get_config()
    if isinstance(ext_or_exts, str):
        ext_or_exts = [ext_or_exts]

    input_dir = os.path.join(config['transfer_dir'], "incoming")
    cal_dir = os.path.join(config['outputs'], "calibrated_data")
    output_dir = os.path.join(config['transfer_dir'], "outgoing")
    msg = "Input from {}, calibrate in {}, output to {}"
    logging.info(msg.format(input_dir, cal_dir, output_dir))

    input_file = os.path.join(input_dir, input_file_name)
    current_dir = os.path.dirname(__file__)
    cmd_name = os.path.join(current_dir, "run_pipeline.py")
    outputs = ",".join(ext_or_exts)
    result_file = os.path.join(cal_dir, short_name + "_status.txt")
    if "all" in ext_or_exts:
        logging.info("All outputs requested")
        if instrument.lower() != 'miri':
            out_exts = ["dq_init", "saturation", "superbias", "refpix", "linearity",
                        "persistence", "dark_current", "jump", "rate"]
        else:
            out_exts = ["group_scale", "dq_init", "saturation", "firstframe", "lastframe", "reset",
                        "linearity", "rscd", "dark_current", "refpix", "jump", "rate", "gain_scale"]

        calibrated_files = ["{}_{}.fits".format(short_name, ext) for ext in out_exts]
        logging.info("Requesting {}".format(calibrated_files))
    else:
        calibrated_files = ["{}_{}.fits".format(short_name, ext) for ext in ext_or_exts]
        logging.info("Requesting {}".format(calibrated_files))

    cores = 'all'
    status = run_subprocess(cmd_name, "cal", outputs, cal_dir, instrument, input_file,
<<<<<<< HEAD
                            short_name, result_file, cores)
=======
                            short_name, result_file, cores, step_args)
>>>>>>> 3c27420a

    if status[-1].strip() == "SUCCEEDED":
        logging.info("Subprocess reports successful finish.")
    else:
        managed = False
        logging.error("Pipeline subprocess failed.")
        core_fail = False
        for line in status:
            if "[Errno 12] Cannot allocate memory" in line:
                core_fail = True
            logging.error("\t{}".format(line.strip()))
        if core_fail:
            cores = "half"
            status = run_subprocess(cmd_name, "cal", outputs, cal_dir, instrument,
<<<<<<< HEAD
                                    input_file, short_name, result_file, cores)
=======
                                    input_file, short_name, result_file, cores, step_args)

>>>>>>> 3c27420a
            if status[-1].strip() == "SUCCEEDED":
                logging.info("Subprocess reports successful finish.")
                managed = True
            else:
                logging.error("Pipeline subprocess failed.")
                core_fail = False
                for line in status:
                    if "[Errno 12] Cannot allocate memory" in line:
                        core_fail = True
                    logging.error("\t{}".format(line.strip()))
                if core_fail:
                    cores = "none"
                    status = run_subprocess(cmd_name, "cal", outputs, cal_dir, instrument,
<<<<<<< HEAD
                                            input_file, short_name, result_file, cores)
=======
                                            input_file, short_name, result_file, cores, step_args)

>>>>>>> 3c27420a
                    if status[-1].strip() == "SUCCEEDED":
                        logging.info("Subprocess reports successful finish.")
                        managed = True
                    else:
                        logging.error("Pipeline subprocess failed.")
        if not managed:
            raise ValueError("Pipeline Failed")

    for file in calibrated_files:
        logging.info("Checking for output {}".format(file))
        if not os.path.isfile(os.path.join(cal_dir, file)):
            logging.error("ERROR: {} not found".format(file))
            raise FileNotFoundError(file)
        logging.info("Copying output file {}".format(file))
        copy_files([os.path.join(cal_dir, file)], output_dir)
        set_permissions(os.path.join(output_dir, file))

    logging.info("Removing local files.")
    files_to_remove = glob(os.path.join(cal_dir, short_name + "*"))
    for file_name in files_to_remove:
        logging.info("\tRemoving {}".format(file_name))
        os.remove(file_name)

    logging.info("Finished calibration.")


@celery_app.task(name='jwql.shared_tasks.shared_tasks.calwebb_detector1_save_jump')
def calwebb_detector1_save_jump(input_file_name, instrument, ramp_fit=True, save_fitopt=True, step_args={}):
    """Call ``calwebb_detector1`` on the provided file, running all
    steps up to the ``ramp_fit`` step, and save the result. Optionally
    run the ``ramp_fit`` step and save the resulting slope file as well.

    Parameters
    ----------
    input_file : str
        Name of fits file to run on the pipeline

    ramp_fit : bool
        If ``False``, the ``ramp_fit`` step is not run. The output file
        will be a ``*_jump.fits`` file.
        If ``True``, the ``*jump.fits`` file will be produced and saved.
        In addition, the ``ramp_fit`` step will be run and a
        ``*rate.fits`` or ``*_rateints.fits`` file will be saved.
        (``rateints`` if the input file has >1 integration)

    save_fitopt : bool
        If ``True``, the file of optional outputs from the ramp fitting
        step of the pipeline is saved.

    step_args : dict
        A dictionary containing custom arguments to supply to individual pipeline steps.
        When a step is run, the dictionary will be checked for a key matching the step
        name (as defined in jwql.utils.utils.get_pipeline_steps() for the provided
        instrument). The value matching the step key should, itself, be a dictionary that
        can be spliced in to step.call() via dereferencing (**dict)

    Returns
    -------
    jump_output : str
        Name of the saved file containing the output prior to the
        ``ramp_fit`` step.

    pipe_output : str
        Name of the saved file containing the output after ramp-fitting
        is performed (if requested). Otherwise ``None``.

    fitopt_output : str
        Name of the saved file containing the output after ramp-fitting
        is performed (if requested). Otherwise ``None``.
    """
    msg = "Started Save Jump Task on {}. ramp_fit={}, save_fitopt={}"
    logging.info(msg.format(input_file_name, ramp_fit, save_fitopt))
    config = get_config()

    input_dir = os.path.join(config["transfer_dir"], "incoming")
    cal_dir = os.path.join(config['outputs'], "calibrated_data")
    output_dir = os.path.join(config['transfer_dir'], "outgoing")
    msg = "Input from {}, calibrate in {}, output to {}"
    logging.info(msg.format(input_dir, cal_dir, output_dir))

    input_file = os.path.join(input_dir, input_file_name)
    if not os.path.isfile(input_file):
        logging.error("File {} not found!".format(input_file))
        raise FileNotFoundError("{} not found".format(input_file))

    parts = input_file_name.split('_')
    short_name = f'{parts[0]}_{parts[1]}_{parts[2]}_{parts[3]}'
    ensure_dir_exists(cal_dir)
    output_dir = os.path.join(config["transfer_dir"], "outgoing")

    cmd_name = os.path.join(os.path.dirname(__file__), "run_pipeline.py")
    result_file = os.path.join(cal_dir, short_name + "_status.txt")

    cores = 'all'
    status = run_subprocess(cmd_name, "jump", "all", cal_dir, instrument, input_file,
<<<<<<< HEAD
                            short_name, result_file, cores)
=======
                            short_name, result_file, cores, step_args)
>>>>>>> 3c27420a

    if status[-1].strip() == "SUCCEEDED":
        logging.info("Subprocess reports successful finish.")
    else:
        logging.error("Pipeline subprocess failed.")
        managed = False
        core_fail = False
        for line in status:
            if "[Errno 12] Cannot allocate memory" in line:
                core_fail = True
            logging.error("\t{}".format(line.strip()))
        if core_fail:
            cores = "half"
            status = run_subprocess(cmd_name, "jump", "all", cal_dir, instrument,
<<<<<<< HEAD
                                    input_file, short_name, result_file, cores)
=======
                                    input_file, short_name, result_file, cores, step_args)
>>>>>>> 3c27420a
            if status[-1].strip() == "SUCCEEDED":
                logging.info("Subprocess reports successful finish.")
                managed = True
            else:
                logging.error("Pipeline subprocess failed.")
                core_fail = False
                for line in status:
                    if "[Errno 12] Cannot allocate memory" in line:
                        core_fail = True
                    logging.error("\t{}".format(line.strip()))
                if core_fail:
                    cores = "none"
                    status = run_subprocess(cmd_name, "jump", "all", cal_dir, instrument,
<<<<<<< HEAD
                                            input_file, short_name, result_file, cores)
=======
                                            input_file, short_name, result_file, cores, step_args)
>>>>>>> 3c27420a
                    if status[-1].strip() == "SUCCEEDED":
                        logging.info("Subprocess reports successful finish.")
                        managed = True
                    else:
                        logging.error("Pipeline subprocess failed.")
        if not managed:
            raise ValueError("Pipeline Failed")

    files = {"jump_output": None, "pipe_output": None, "fitopt_output": None}
    for line in status[-5:-1]:
        file = line.strip()
        logging.info("Copying output file {}".format(file))
        if not os.path.isfile(os.path.join(cal_dir, file)):
            logging.error("WARNING: {} not found".format(file))
        else:
            copy_files([os.path.join(cal_dir, file)], output_dir)
            set_permissions(os.path.join(output_dir, file))
            if "jump" in file:
                files["jump_output"] = os.path.join(output_dir, file)
            if "ramp" in file:
                files["pipe_output"] = os.path.join(output_dir, file)
            if "fitopt" in file:
                files["fitopt_output"] = os.path.join(output_dir, file)

    logging.info("Removing local files.")
    files_to_remove = glob(os.path.join(cal_dir, short_name + "*"))
    for file_name in files_to_remove:
        logging.info("\tRemoving {}".format(file_name))
        os.remove(file_name)

    logging.info("Finished pipeline")
    return files["jump_output"], files["pipe_output"], files["fitopt_output"]


def prep_file(input_file, in_ext):
    """Prepares a file for calibration by:

    - Creating a short file-name from the file (i.e. the name without the calibration
      extension)
    - Creating a redis lock on the short name
    - Copying the uncalibrated file into the transfer directory

    Returns the lock and the short name.

    Parameters
    ----------
    input_file : str
        Name of the fits file to run

    in_ext : str
        The calibration extension currently present on the input file

    Returns
    -------
    lock : redis lock
        Acquired lock on the input file

    short_name : str
        The exposure ID with the calibration tag and the fits extension chopped off.

    input_name : str
        The raw file to be calibrated
    """
    config = get_config()
    send_path = os.path.join(config["transfer_dir"], "incoming")
    ensure_dir_exists(send_path)
    receive_path = os.path.join(config["transfer_dir"], "outgoing")
    ensure_dir_exists(receive_path)

    input_path, input_name = os.path.split(input_file)
    logging.info("\tPath is {}, file is {}".format(input_path, input_name))

    if not os.path.isfile(input_file):
        raise FileNotFoundError("Input File {} does not exist.".format(input_file))

    output_file_or_files = []
    short_name = input_name.replace("_" + in_ext, "").replace(".fits", "")
    logging.info("\tLocking {}".format(short_name))
    cal_lock = REDIS_CLIENT.lock(short_name)
    have_lock = cal_lock.acquire(blocking=True)
    if not have_lock:
        msg = "Waited for lock on {}, and was granted it, but don't have it!"
        logging.critical(msg.format(short_name))
        raise ValueError("Redis lock for {} is in an unknown state".format(short_name))
    logging.info("\t\tAcquired Lock.")
    logging.info("\t\tCopying {} to {}".format(input_file, send_path))
    copy_files([input_file], send_path)
    return short_name, cal_lock, os.path.join(send_path, input_name)


def start_pipeline(input_file, short_name, ext_or_exts, instrument, jump_pipe=False, step_args={}):
    """Starts the standard or save_jump pipeline for the provided file.

    .. warning::

        Only call this function if you have already locked the file using Redis.

    This function performs the following steps:

    - Determine whether to call calwebb_detector1 or save_jump tasks
    - If calling save_jump, determine which outputs are expected
    - Call the task
    - return the task result object (so that it can be dealt with appropriately)

    When this function returns, the task may or may not have started, and probably will
    not have finished. Because the task was called using the ``delay()`` method, calling
    ``result.get()`` will block until the result is available.

    .. warning::

        This function will not use the ``celery`` settings to trap exceptions, so calling
        ``result.get()`` *may* raise an exception if the task itself raises an exception.

    Parameters
    ----------
    input_file : str
        Name of fits file to run on the pipeline

    ext_or_exts : str or list-of-str
        The requested output calibrated files

    instrument : str
        Name of the instrument being calibrated

    jump_pipe : bool
        Whether the detector1 jump pipeline is being used (e.g. the bad pixel monitor)

    step_args : dict
        Pipeline step arguments to be passed to the pipeline call. Nested dictionary with keys that
        are the step names (as seen in pipeline_tools.PIPELINE_STEP_MAPPING). Each value is a
        dictionary of keyword value pairs that are relevant for that step.

    Returns
    -------
    result : celery.result.AsyncResult
        The task result object
    """
    if isinstance(ext_or_exts, dict):
        ext_or_exts = ext_or_exts[short_name]
    if jump_pipe:
        ramp_fit = False
        save_fitopt = False
        for ext in ext_or_exts:
            if "ramp" in ext:
                ramp_fit = True
            elif "fitopt" in ext:
                save_fitopt = True
        result = calwebb_detector1_save_jump.delay(input_file, instrument, ramp_fit=ramp_fit, save_fitopt=save_fitopt, step_args=step_args)
    else:
        result = run_calwebb_detector1.delay(input_file, short_name, ext_or_exts, instrument, step_args=step_args)
    return result


def retrieve_files(short_name, ext_or_exts, dest_dir):
    """This function takes the name of a calibrated file, the desired extensions, the
    directory to which they should be copied, and a redis lock. It then does the following:

    - Copy the file(s) with the provided extensions to the output directory
    - Deletes the files from the transfer directory
    - Releases the lock

    Parameters
    ----------
    short_name : str
        Name of the calibrated file (without any calibration tags or file extension)

    ext_or_exts : str or list of str
        Desired extension(s)

    dest_dir : str
        Location for the desired extensions

    Returns
    -------
    output_file_or_files : str or list of str
        The location of the requested calibrated files
    """
    if isinstance(ext_or_exts, dict):
        ext_or_exts = ext_or_exts[short_name]
    config = get_config()
    send_path = os.path.join(config["transfer_dir"], "incoming")
    ensure_dir_exists(send_path)
    receive_path = os.path.join(config["transfer_dir"], "outgoing")
    ensure_dir_exists(receive_path)

    if isinstance(ext_or_exts, str):
        ext_or_exts = [ext_or_exts]
    file_or_files = ["{}_{}.fits".format(short_name, x) for x in ext_or_exts]
    output_file_or_files = [os.path.join(dest_dir, x) for x in file_or_files]
    transfer_file_or_files = [os.path.join(receive_path, x) for x in file_or_files]
    logging.info("\t\tCopying {} to {}".format(file_or_files, dest_dir))
    copy_files([os.path.join(receive_path, x) for x in file_or_files], dest_dir)
    logging.info("\t\tClearing Transfer Files")
    to_clear = glob(os.path.join(send_path, short_name + "*")) + glob(os.path.join(receive_path, short_name + "*"))
    for file in to_clear:
        os.remove(file)
    if len(output_file_or_files) == 1:
        output_file_or_files = output_file_or_files[0]
    return output_file_or_files


def run_pipeline(input_file, in_ext, ext_or_exts, instrument, jump_pipe=False):
    """Convenience function for using the ``run_calwebb_detector1`` function on a data
    file, including the following steps:

    - Lock the file ID so that no other calibration happens at the same time
    - Copy the input (raw) file to the (central storage) transfer location
    - Call the ``run_calwebb_detector1`` task
    - For the extension (or extensions) (where by "extension" we mean 'uncal' or 'refpix'
      or 'jump' rather than something like '.fits') requested, copy the files from the
      outgoing transfer location to the same directory as the input file
    - Delete the input file from the transfer location
    - Delete the output files from the transfer location

    It will then return what it was given – either a single file+path or a list of
    files+paths, depending on what ``out_exts`` was provided as.

    Parameters
    ----------
    input_file : str
        Name of fits file to run on the pipeline

    ext_or_exts : str or list-of-str
        The requested output calibrated files

    instrument : str
        Name of the instrument being calibrated

    jump_pipe : bool
        Whether the detector1 jump pipeline is being used (e.g. the bad pixel monitor)

    Returns
    -------
    file_or_files : str or list-of-str
        Name (or names) of the result file(s), including path(s)
    """
    logging.info("Pipeline Call for {} requesting {}".format(input_file, ext_or_exts))
    try:
        retrieve_dir = os.path.dirname(input_file)
        short_name, cal_lock, uncal_file = prep_file(input_file, in_ext)
        uncal_name = os.path.basename(uncal_file)
        result = start_pipeline(uncal_name, short_name, ext_or_exts, instrument, jump_pipe=jump_pipe)
        logging.info("\t\tStarting with ID {}".format(result.id))
        processed_path = result.get()
        logging.info("\t\tPipeline Complete")
        output = retrieve_files(short_name, ext_or_exts, retrieve_dir)
    except Exception as e:
        logging.error('\tPipeline processing failed for {}'.format(input_name))
        logging.error('\tProcessing raised {}'.format(e))
    finally:
        cal_lock.release()
        logging.info("\tReleased Lock {}".format(short_name))

    logging.info("Pipeline Call Completed")
    return output


def run_parallel_pipeline(input_files, in_ext, ext_or_exts, instrument, jump_pipe=False, step_args={}):
    """Convenience function for using the ``run_calwebb_detector1`` function on a list of
    data files, breaking them into parallel celery calls, collecting the results together,
    and returning the results as another list. In particular, this function will do the
    following:

    - Lock the file ID so that no other calibration happens at the same time
    - Copy the input (raw) file to the (central storage) transfer location
    - Call the ``run_calwebb_detector1`` task
    - For the extension (or extensions) (where by "extension" we mean 'uncal' or 'refpix'
      or 'jump' rather than something like '.fits') requested, copy the files from the
      outgoing transfer location to the same directory as the input file
    - Delete the input file from the transfer location
    - Delete the output files from the transfer location

    It will then return what it was given – either a single file+path or a list of
    files+paths, depending on what ``out_exts`` was provided as.

    Parameters
    ----------
    input_file : str
        Name of fits file to run on the pipeline

    in_ext : str
        Input file extension

    ext_or_exts : str or list-of-str or dict
        The requested output calibrated files. This must be either:

        - A string indicating a single extension to be retrieved for all files.
        - A list of strings indicating multiple extensions to be retrieved for all files.
        - A dict with a key for each input file, containing either a single extension
          string or a multiple-extension list of strings to be retrieved for that file
          (note that a default dict can be used here)

    instrument : str
        Name of the instrument being calibrated

    jump_pipe : bool
        Whether the detector1 jump pipeline is being used (e.g. the bad pixel monitor)

    step_args : dict
        Pipeline step arguments to be passed to the pipeline call. Nested dictionary with keys that
        are the step names (as seen in pipeline_tools.PIPELINE_STEP_MAPPING). Each value is a
        dictionary of keyword value pairs that are relevant for that step.

    Returns
    -------
    file_or_files : str or list-of-str
        Name (or names) of the result file(s), including path(s)
    """
<<<<<<< HEAD
    logging.info("Pipeline call requesting calibrated extensions {}".format(ext_or_exts))
=======
    logging.info("Pipeline call requested calibrated extensions {}".format(ext_or_exts))
>>>>>>> 3c27420a
    for input_file in input_files:
        logging.info("\tCalibrating {}".format(input_file))

    input_file_paths = {}
    results = {}
    locks = {}
    outputs = {}
    output_dirs = {}

    logging.info("Dispatching celery tasks")
    try:
        for input_file in input_files:
            retrieve_dir = os.path.dirname(input_file)
            logging.info("\tPipeline call for {} requesting {} sent to {}".format(input_file, ext_or_exts, retrieve_dir))
            short_name, cal_lock, uncal_file = prep_file(input_file, in_ext)
            uncal_name = os.path.basename(uncal_file)
            output_dirs[short_name] = retrieve_dir
            input_file_paths[short_name] = input_file
            locks[short_name] = cal_lock
            results[short_name] = start_pipeline(uncal_name, short_name, ext_or_exts, instrument, jump_pipe=jump_pipe, step_args=step_args)
            logging.info("\tStarting {} with ID {}".format(short_name, results[short_name].id))
        logging.info("Celery tasks submitted.")
        logging.info("Waiting for task results")
        for short_name in results:
            try:
                logging.info("\tWaiting for {} ({})".format(short_name, results[short_name].id))
                processed_path = results[short_name].get()
                logging.info("\t{} retrieved".format(short_name))
                outputs[input_file_paths[short_name]] = retrieve_files(short_name, ext_or_exts, output_dirs[short_name])
                logging.info("\tFiles copied for {}".format(short_name))
            except Exception as e:
                logging.error('\tPipeline processing failed for {}'.format(short_name))
                logging.error('\tProcessing raised {}'.format(e))
        logging.info("Finished retrieving results")
    finally:
        logging.info("Releasing locks")
        for short_name in locks:
            locks[short_name].release()
            logging.info("\tReleased Lock {}".format(short_name))
        logging.info("Finished releasing locks")

    logging.info("Pipeline Call Completed")
    return outputs


if __name__ == '__main__':

    pass<|MERGE_RESOLUTION|>--- conflicted
+++ resolved
@@ -350,11 +350,7 @@
 
     cores = 'all'
     status = run_subprocess(cmd_name, "cal", outputs, cal_dir, instrument, input_file,
-<<<<<<< HEAD
-                            short_name, result_file, cores)
-=======
                             short_name, result_file, cores, step_args)
->>>>>>> 3c27420a
 
     if status[-1].strip() == "SUCCEEDED":
         logging.info("Subprocess reports successful finish.")
@@ -369,12 +365,8 @@
         if core_fail:
             cores = "half"
             status = run_subprocess(cmd_name, "cal", outputs, cal_dir, instrument,
-<<<<<<< HEAD
-                                    input_file, short_name, result_file, cores)
-=======
                                     input_file, short_name, result_file, cores, step_args)
 
->>>>>>> 3c27420a
             if status[-1].strip() == "SUCCEEDED":
                 logging.info("Subprocess reports successful finish.")
                 managed = True
@@ -388,12 +380,8 @@
                 if core_fail:
                     cores = "none"
                     status = run_subprocess(cmd_name, "cal", outputs, cal_dir, instrument,
-<<<<<<< HEAD
-                                            input_file, short_name, result_file, cores)
-=======
                                             input_file, short_name, result_file, cores, step_args)
 
->>>>>>> 3c27420a
                     if status[-1].strip() == "SUCCEEDED":
                         logging.info("Subprocess reports successful finish.")
                         managed = True
@@ -489,11 +477,7 @@
 
     cores = 'all'
     status = run_subprocess(cmd_name, "jump", "all", cal_dir, instrument, input_file,
-<<<<<<< HEAD
-                            short_name, result_file, cores)
-=======
                             short_name, result_file, cores, step_args)
->>>>>>> 3c27420a
 
     if status[-1].strip() == "SUCCEEDED":
         logging.info("Subprocess reports successful finish.")
@@ -508,11 +492,7 @@
         if core_fail:
             cores = "half"
             status = run_subprocess(cmd_name, "jump", "all", cal_dir, instrument,
-<<<<<<< HEAD
-                                    input_file, short_name, result_file, cores)
-=======
                                     input_file, short_name, result_file, cores, step_args)
->>>>>>> 3c27420a
             if status[-1].strip() == "SUCCEEDED":
                 logging.info("Subprocess reports successful finish.")
                 managed = True
@@ -526,11 +506,7 @@
                 if core_fail:
                     cores = "none"
                     status = run_subprocess(cmd_name, "jump", "all", cal_dir, instrument,
-<<<<<<< HEAD
-                                            input_file, short_name, result_file, cores)
-=======
                                             input_file, short_name, result_file, cores, step_args)
->>>>>>> 3c27420a
                     if status[-1].strip() == "SUCCEEDED":
                         logging.info("Subprocess reports successful finish.")
                         managed = True
@@ -839,11 +815,7 @@
     file_or_files : str or list-of-str
         Name (or names) of the result file(s), including path(s)
     """
-<<<<<<< HEAD
-    logging.info("Pipeline call requesting calibrated extensions {}".format(ext_or_exts))
-=======
     logging.info("Pipeline call requested calibrated extensions {}".format(ext_or_exts))
->>>>>>> 3c27420a
     for input_file in input_files:
         logging.info("\tCalibrating {}".format(input_file))
 
