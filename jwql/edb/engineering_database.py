#! /usr/bin/env python

"""Module for dealing with JWST DMS Engineering Database mnemonics.

This module provides ``jwql`` with convenience classes and functions
to retrieve and manipulate mnemonics from the JWST DMS EDB. It uses
the ``engdb_tools`` module of the ``jwst`` package to interface the
EDB directly.

Authors
-------

    - Johannes Sahlmann
    - Mees Fix
    - Bryan Hilbert

Use
---

    This module can be imported and used with

    ::

        from jwql.edb.engineering_database import get_mnemonic
        get_mnemonic(mnemonic_identifier, start_time, end_time)

    Required arguments:

    ``mnemonic_identifier`` - String representation of a mnemonic name.
    ``start_time`` - astropy.time.Time instance
    ``end_time`` - astropy.time.Time instance

Notes
-----
    There are two possibilities for MAST authentication:

    1. A valid MAST authentication token is present in the local
    ``jwql`` configuration file (config.json).
    2. The MAST_API_TOKEN environment variable is set to a valid
    MAST authentication token.

    When querying mnemonic values, the underlying MAST service returns
    data that include the datapoint preceding the requested start time
    and the datapoint that follows the requested end time.
"""
import calendar
from collections import OrderedDict
<<<<<<< HEAD
from datetime import datetime, timedelta
from numbers import Number
import os
=======
import copy
from datetime import datetime
import os
import tempfile
>>>>>>> 58b61383
import warnings

from astropy.io import ascii
from astropy.stats import sigma_clipped_stats
from astropy.table import Table
from astropy.time import Time
import astropy.units as u
from astroquery.mast import Mast
from bokeh.embed import components
from bokeh.models import BoxAnnotation, ColumnDataSource, DatetimeTickFormatter, HoverTool, Range1d
from bokeh.plotting import figure, output_file, show, save
import numpy as np

from jwst.lib.engdb_tools import ENGDB_Service
from jwql.utils.credentials import get_mast_base_url, get_mast_token
from jwql.utils.utils import get_config

MAST_EDB_MNEMONIC_SERVICE = 'Mast.JwstEdb.Mnemonics'
MAST_EDB_DICTIONARY_SERVICE = 'Mast.JwstEdb.Dictionary'

# Temporary until JWST operations: switch to test string for MAST request URL
ON_GITHUB_ACTIONS = '/home/runner' in os.path.expanduser('~') or '/Users/runner' in os.path.expanduser('~')
if not ON_GITHUB_ACTIONS:
    Mast._portal_api_connection.MAST_REQUEST_URL = get_config()['mast_request_url']


class EdbMnemonic:
    """Class to hold and manipulate results of DMS EngDB queries."""
    def __add__(self, mnem):
        """Allow EdbMnemonic instances to be added (i.e. combine their data).
        info and metadata will not be touched. Data will be updated. Duplicate
        rows due to overlapping dates will be removed. The overlap is assumed to
        be limited to a single section of the end of once EdbMnemonic instance and
        the beginning of the other instance. Either one of the two instances to be
        added can contain the earlier dates. The function will check the starting
        date of each instance and treat the earlier starting date as the instance
        that is first. Blocks will be updated to account for removed duplicate rows.

        Parameters
        ----------
        mnem : jwql.edb.engineering_database.EdbMnemonic
            Instance to be added to the current instance

        Returns
        -------
        new_obj : jwql.edb.engineering_database.EdbMnemonic
            Summed instance
        """
        # Do not combine two instances of different mnemonics
        if self.mnemonic_identifier != mnem.mnemonic_identifier:
            raise ValueError((f'Unable to concatenate EdbMnemonic instances for {self.info["tlmMnemonic"]} '
                              'and {mnem.info["tlmMnemonic"]}.'))

        # Case where one instance has an empty data table
        if len(self.data["dates"]) == 0:
            return mnem
        if len(mnem.data["dates"]) == 0:
            return self

        if np.min(self.data["dates"]) < np.min(mnem.data["dates"]):
            early_dates = self.data["dates"].data
            late_dates = mnem.data["dates"].data
            early_data = self.data["euvalues"].data
            late_data = mnem.data["euvalues"].data
            early_blocks = self.blocks
            late_blocks = mnem.blocks
        else:
            early_dates = mnem.data["dates"].data
            late_dates = self.data["dates"].data
            early_data = mnem.data["euvalues"].data
            late_data = self.data["euvalues"].data
            early_blocks = mnem.blocks
            late_blocks = self.blocks

        # Remove any duplicates, based on the dates entries
        # Keep track of the indexes of the removed rows, so that any blocks
        # information can be updated
        all_dates = np.append(early_dates, late_dates)
        unique_dates, unq_idx = np.unique(all_dates, return_index=True)

        # Combine the data and keep only unique elements
        all_data = np.append(early_data, late_data)
        unique_data = all_data[unq_idx]

        # This assumes that if there is overlap between the two date arrays, that
        # the overlap all occurs in a single continuous block at the beginning of
        # the later set of dates. It will not do the right thing if you ask it to
        # (e.g.) interleave two sets of dates.
        overlap_len = len(unique_dates) - len(all_dates)

        # Shift the block values for the later instance to account for any removed
        # duplicate rows
        if late_blocks[0] is not None:
            new_late_blocks = late_blocks - overlap_len
            if early_blocks[0] is None:
                new_blocks = new_late_blocks
            else:
                new_blocks = np.append(early_blocks, new_late_blocks)
        else:
            if early_blocks[0] is not None:
                new_blocks = early_blocks
            else:
                new_blocks = [None]

        new_data = Table([unique_dates, unique_data], names=('dates', 'euvalues'))
        new_obj = EdbMnemonic(self.mnemonic_identifier, self.data_start_time, self.data_end_time,
                              new_data, self.meta, self.info, blocks=new_blocks)
        return new_obj

    def __init__(self, mnemonic_identifier, start_time, end_time, data, meta, info, blocks=[None]):
        """Populate attributes.

        Parameters
        ----------
        mnemonic_identifier : str
            Telemetry mnemonic identifier
        start_time : astropy.time.Time instance
            Start time
        end_time : astropy.time.Time instance
            End time
        data : astropy.table.Table
            Table representation of the returned data.
        meta : dict
            Additional information returned by the query
        info : dict
            Auxiliary information on the mnemonic (description,
            category, unit)
<<<<<<< HEAD
        blocks : list
            Index numbers corresponding to the beginning of separate blocks
            of data. This can be used to calculate separate statistics for
            each block.

=======
>>>>>>> 58b61383
        """

        self.mnemonic_identifier = mnemonic_identifier
        self.requested_start_time = start_time
        self.requested_end_time = end_time
        self.data = data

        self.mean = None
        self.median = None
        self.stdev = None
        self.median_times = None

        self.meta = meta
        self.info = info
        self.blocks = np.array(blocks)

        if len(self.data) == 0:
            self.data_start_time = None
            self.data_end_time = None
        else:
            self.data_start_time = np.min(self.data['dates'])
            self.data_end_time = np.max(self.data['dates'])
            if isinstance(self.data['euvalues'][0], Number) and 'TlmMnemonics' in self.meta:
                self.full_stats()

    def __len__(self):
        """Report the length of the data in the instance"""
        return len(self.data["dates"])

    def __mul__(self, mnem):
        """Allow EdbMnemonic instances to be multiplied (i.e. combine their data).
        info will be updated with new units if possible. Data will be updated.
        Blocks will not be updated, under the assumption that the times in self.data
        will all be kept, and therefore self.blocks will remain correct after
        multiplication.

        BLOCKS DO NEED TO BE UPDATED HERE, DUE TO POTENTIALLY LOSING EXTRAPOLATED ROWS!!!!

        Parameters
        ----------
        mnem : jwql.edb.engineering_database.EdbMnemonic
            Instance to be multiplied into the current instance

        Returns
        -------
        new_obj : jwql.edb.engineering_database.EdbMnemonic
            New object where the data table is the product of those in the inputs
        """
        # If the data has only a single entry, we won't be able to interpolate, and therefore
        # we can't multiply it. Return an empty EDBMnemonic instance
        if len(mnem.data["dates"].data) < 2:
            mnem.data["dates"] = []
            mnem.data["euvalues"] = []
            return mnem

        # First, interpolate the data in mnem onto the same times as self.data
        mnem.interpolate(self.data["dates"].data)

        # Extrapolation will not be done, so make sure that we account for any elements
        # that were removed rather than extrapolated. Find all the dates for which
        # data exists in both instances.
        common_dates, self_idx, mnem_idx = np.intersect1d(self.data["dates"], mnem.data["dates"],
                                                          return_indices=True)

        # We should be able to keep blocks from the shorter of the two arrays.
        # i.e. whichever array does not have elements removed in the intersection
        # command above
        if len(self_idx) == len(self.data):
            use_blocks = self.blocks
        elif len(mnem_idx) == len(mnem.data):
            use_blocks = mnem.blocks
        else:
            raise ValueError('Both EdbMnemonic instances changed lengths when searching for the intersection.')

        # Strip away any rows from the tables that are not common to both instances
        self_data = self.data[self_idx]
        mnem_data = mnem.data[mnem_idx]

        # Mulitply
        new_tab = Table()
        new_tab["dates"] = common_dates
        new_tab["euvalues"] = self_data["euvalues"] * mnem_data["euvalues"]

        new_obj = EdbMnemonic(self.mnemonic_identifier, self.requested_start_time, self.requested_end_time,
                              new_tab, self.meta, self.info, blocks=use_blocks)

        try:
            combined_unit = (u.Unit(self.info['unit']) * u.Unit(mnem.info['unit'])).compose()[0]
            new_obj.info['unit'] = f'{combined_unit}'
            new_obj.info['tlmMnemonic'] = f'{self.info["tlmMnemonic"]} * {mnem.info["tlmMnemonic"]}'
            new_obj.info['description'] = f'({self.info["description"]}) * ({mnem.info["description"]})'
        except KeyError:
            pass
        return new_obj

    def __str__(self):
        """Return string describing the instance."""
        return 'EdbMnemonic {} with {} records between {} and {}'.format(
            self.mnemonic_identifier, len(self.data), self.data_start_time,
            self.data_end_time)

    def block_stats(self, sigma=3):
        """Calculate stats for a mnemonic where we want a mean value for
        each block of good data, where blocks are separated by times where
        the data are ignored.

        Parameters
        ----------
        sigma : int
            Number of sigma to use for sigma clipping
        """
        means = []
        medians = []
        stdevs = []
        medtimes = []
        if type(self.data["euvalues"].data[0]) not in [np.str_, str]:
            for i, index in enumerate(self.blocks[0:-1]):
                if self.meta['TlmMnemonics'][0]['AllPoints'] != 0:
                    meanval, medianval, stdevval = sigma_clipped_stats(self.data["euvalues"].data[index:self.blocks[i + 1]], sigma=sigma)
                else:
                    meanval, medianval, stdevval = change_only_stats(self.data["dates"].data[index:self.blocks[i + 1]],
                                                                     self.data["euvalues"].data[index:self.blocks[i + 1]], sigma=sigma)
                medtimes.append(calc_median_time(self.data["dates"].data[index:self.blocks[i + 1]]))
                means.append(meanval)
                medians.append(medianval)
                stdevs.append(stdevval)
        else:
            # If the data are strings, then set the mean to be the data value at the block index
            for i, index in enumerate(self.blocks[0:-1]):
                meanval = self.data["euvalues"].data[index]
                medianval = meanval
                stdevval = 0
                medtimes.append(calc_median_time(self.data["dates"].data[index:self.blocks[i + 1]]))
                means.append(meanval)
                medians.append(medianval)
                stdevs.append(stdevval)
        self.mean = means
        self.median = medians
        self.stdev = stdevs
        self.median_times = medtimes

    def bokeh_plot(self, show_plot=False, savefig=False, out_dir='./', nominal_value=None, yellow_limits=None,
                   red_limits=None, title=None, xrange=(None, None), yrange=(None, None), return_components=True,
                   return_fig=False):
        """Make basic bokeh plot showing value as a function of time. Optionally add a line indicating
        nominal (expected) value, as well as yellow and red background regions to denote values that
        may be unexpected.

        Paramters
        ---------
        show_plot : bool
            If True, show plot on screen rather than returning div and script

        savefig : bool
            If True, file is saved to html file

        out_dir : str
            Directory into which the html file is saved

        nominal_value : float
            Expected or nominal value for the telemetry. If provided, a horizontal dashed line
            at this value will be added.

        yellow_limits : list
            2-element list giving the lower and upper limits outside of which the telemetry value
            is considered non-nominal. If provided, the area of the plot between these two values
            will be given a green background, and that outside of these limits will have a yellow
            background.

        red_limits : list
            2-element list giving the lower and upper limits outside of which the telemetry value
            is considered worse than in the yellow region. If provided, the area of the plot outside
            of these two values will have a red background.

        title : str
            Will be used as the plot title. If None, the mnemonic name and description (if present)
            will be used as the title

        xrange : tuple
            Tuple of min, max datetime values to use as the plot range in the x direction.

        yrange : tuple
            Tuple of min, max datetime values to use as the plot range in the y direction.

        return_components : bool
            If True, return the plot as div and script components

        return_fig : bool
            If True, return the plot as a bokeh Figure object

        Parameters
        ----------
        show_plot : boolean
            A switch to show the plot in the browser or not.

        Returns
        -------
        obj : list or bokeh.plotting.figure
            If return_components is True, return a list containing [div, script]
            If return_figre is True, return the bokeh figure itself
        """
        # Make sure that only one output type is specified, or bokeh will get mad
        options = np.array([show_plot, savefig, return_components, return_fig])
        if np.sum(options) > 1:
            trues = np.where(options)[0]
            raise ValueError((f'{options[trues]} are set to True in plot_every_change_data. Bokeh '
                              'will only allow one of these to be True.'))

        # If there are no data in the table, then produce an empty plot in the date
        # range specified by the requested start and end time
        if len(self.data["dates"]) == 0:
            null_dates = [self.requested_start_time, self.requested_end_time]
            null_vals = [0, 0]
            source = ColumnDataSource(data={'x': null_dates, 'y': null_vals})
        else:
            source = ColumnDataSource(data={'x': self.data['dates'], 'y': self.data['euvalues']})

        if savefig:
            filename = os.path.join(out_dir, f"telem_plot_{self.mnemonic_identifier.replace(' ','_')}.html")
            print(f'\n\nSAVING HTML FILE TO: {filename}')

        if self.info is None:
            units = 'Unknown'
        else:
            units = self.info["unit"]

        # Create a useful plot title if necessary
        if title is None:
            if 'description' in self.info:
                if len(self.info['description']) > 0:
                    title = f'{self.mnemonic_identifier} - {self.info["description"]}'
                else:
                    title = self.mnemonic_identifier
            else:
                title = self.mnemonic_identifier

        fig = figure(tools='pan,box_zoom,reset,wheel_zoom,save', x_axis_type='datetime',
                     title=title, x_axis_label='Time', y_axis_label=f'{units}')

        # For cases where the plot is empty or contains only a single point, force the
        # plot range to something reasonable
        if len(self.data["dates"]) < 2:
            fig.x_range = Range1d(self.requested_start_time - timedelta(days=1), self.requested_end_time)
            bottom, top = (-1, 1)
            if yellow_limits is not None:
                bottom, top = yellow_limits
            if red_limits is not None:
                bottom, top = red_limits
            fig.y_range = Range1d(bottom, top)

        data = fig.scatter(x='x', y='y', line_width=1, line_color='blue', source=source)

        if len(self.data["dates"]) == 0:
            data.visible = False
            if nominal_value is not None:
                fig.line(null_dates, np.repeat(nominal_value, len(null_dates)), color='black',
                         line_dash='dashed', alpha=0.5)
        else:
            # If there is a nominal value provided, plot a dashed line for it
            if nominal_value is not None:
                fig.line(self.data['dates'], np.repeat(nominal_value, len(self.data['dates'])), color='black',
                         line_dash='dashed', alpha=0.5)

        # If limits for warnings/errors are provided, create colored background boxes
        if yellow_limits is not None or red_limits is not None:
            fig = add_limit_boxes(fig, yellow=yellow_limits, red=red_limits)

        # Make the x axis tick labels look nice
        fig.xaxis.formatter = DatetimeTickFormatter(microseconds=["%d %b %H:%M:%S.%3N"],
                                                    seconds=["%d %b %H:%M:%S.%3N"],
                                                    hours=["%d %b %H:%M"],
                                                    days=["%d %b %H:%M"],
                                                    months=["%d %b %Y %H:%M"],
                                                    years=["%d %b %Y"]
                                                    )
        fig.xaxis.major_label_orientation = np.pi / 4

        hover_tool = HoverTool(tooltips=[('Value', '@y'),
                                         ('Date', '@x{%d %b %Y %H:%M:%S}')
                                         ], mode='mouse', renderers=[data])
        hover_tool.formatters = {'@x': 'datetime'}

        fig.tools.append(hover_tool)

        # Force the axes' range if requested
        if xrange[0] is not None:
            fig.x_range.start = xrange[0].timestamp() * 1000.
        if xrange[1] is not None:
            fig.x_range.end = xrange[1].timestamp() * 1000.
        if yrange[0] is not None:
            fig.y_range.start = yrange[0]
        if yrange[1] is not None:
            fig.y_range.end = yrange[1]

        if savefig:
            output_file(filename=filename, title=self.mnemonic_identifier)
            save(fig)

        if show_plot:
            show(fig)
        if return_components:
            script, div = components(fig)
            return [div, script]
        if return_fig:
            return fig

    def change_only_add_points(self):
        """Tweak change-only data. Add an additional data point immediately prior to
        each original data point, with a value equal to that in the previous data point.
        This will help with filtering data based on conditions later, and will create a
        plot that looks more realistic, with only horizontal and vertical lines.
        """
        new_dates = [self.data["dates"][0]]
        new_vals = [self.data["euvalues"][0]]
        delta_t = timedelta(microseconds=1)
        for i, row in enumerate(self.data[1:]):
            new_dates.append(self.data["dates"][i] - delta_t)
            new_vals.append(self.data["euvalues"][i - 1])
        new_table = Table()
        new_table["dates"] = new_dates
        new_table["euvalues"] = new_vals
        self.data = new_table

    def daily_stats(self, sigma=3):
        """Calculate the statistics for each day in the data
        contained in data["data"]. Should we add a check for a
        case where the final block of time is <<1 day?

        Parameters
        ----------
        sigma : int
            Number of sigma to use for sigma clipping
        """
        min_date = np.min(self.data["dates"])
        date_range = np.max(self.data["dates"]) - min_date
        num_days = date_range.days
        num_seconds = date_range.seconds
        range_days = num_days + 1

        # Generate a list of times to use as boundaries for calculating means
        limits = np.array([min_date + timedelta(days=x) for x in range(range_days)])
        limits = np.append(limits, np.max(self.data["dates"]))

        means, meds, devs, times = [], [], [], []
        for i in range(len(limits) - 1):
            good = np.where((self.data["dates"] >= limits[i]) & (self.data["dates"] < limits[i + 1]))

            if self.meta['TlmMnemonics'][0]['AllPoints'] != 0:
                avg, med, dev = sigma_clipped_stats(self.data["euvalues"][good], sigma=sigma)
            else:
                avg, med, dev = change_only_stats(self.data["dates"][good], self.data["euvalues"][good], sigma=sigma)
            means.append(avg)
            meds.append(med)
            devs.append(dev)
            times.append(limits[i] + (limits[i + 1] - limits[i]) / 2.)
        self.mean = means
        self.median = meds
        self.stdev = devs
        self.median_times = times

    def full_stats(self, sigma=3):
        """Calculate the mean/median/stdev of the full compliment of data

        Parameters
        ----------
        sigma : int
            Number of sigma to use for sigma clipping
        """
        if self.meta['TlmMnemonics'][0]['AllPoints'] != 0:
            self.mean, self.median, self.stdev = sigma_clipped_stats(self.data["euvalues"], sigma=sigma)
        else:
            self.mean, self.median, self.stdev = change_only_stats(self.data["dates"], self.data["euvalues"], sigma=sigma)
        self.mean = [self.mean]
        self.median = [self.median]
        self.stdev = [self.stdev]
        self.median_times = [calc_median_time(self.data["dates"])]

    def interpolate(self, times):
        """Interpolate data euvalues at specified datetimes.

        Parameters
        ----------
        times : list
            List of datetime objects describing the times to interpolate to
        """
        new_tab = Table()

        # Change-only data is unique and needs its own way to be interpolated
        if self.meta['TlmMnemonics'][0]['AllPoints'] == 0:
            new_values = []
            new_dates = []
            for time in times:
                latest = np.where(self.data["dates"] <= time)[0]
                if len(latest) > 0:
                    new_values.append(self.data["euvalues"][latest[-1]])
                    new_dates.append(time)
            if len(new_values) > 0:
                new_tab["euvalues"] = np.array(new_values)
                new_tab["dates"] = np.array(new_dates)

        # This is for non change-only data
        else:
            # We can only linearly interpolate if we have more than one entry
            if len(self.data["dates"]) >= 2:
                interp_times = np.array([create_time_offset(ele, self.data["dates"][0]) for ele in times])
                mnem_times = np.array([create_time_offset(ele, self.data["dates"][0]) for ele in self.data["dates"]])

                # Do not extrapolate. Any requested interoplation times that are outside the range
                # or the original data will be ignored.
                good_times = ((interp_times >= mnem_times[0]) & (interp_times <= mnem_times[-1]))
                interp_times = interp_times[good_times]

                new_tab["euvalues"] = np.interp(interp_times, mnem_times, self.data["euvalues"])
                new_tab["dates"] = np.array([add_time_offset(ele, self.data["dates"][0]) for ele in interp_times])

            else:
                # If there are not enough data and we are unable to interpolate,
                # then set the data table to be empty
                new_tab["euvalues"] = np.array[()]
                new_tab["dates"] = np.array[()]

        # Adjust any block values to account for the interpolated data
        new_blocks = []
        if self.blocks is not None:
            for index in self.blocks[0:-1]:
                good = np.where(new_tab["dates"] >= self.data["dates"][index])[0]

                if len(good) > 0:
                    new_blocks.append(good[0])
            new_blocks.append(len(new_tab["dates"]))
            self.blocks = np.array(new_blocks)

        # Update the data in the instance.
        self.data = new_tab

    def plot_data_plus_devs(self, show_plot=False, savefig=False, out_dir='./', nominal_value=None, yellow_limits=None,
                            red_limits=None, xrange=(None, None), yrange=(None, None), title=None, return_components=True,
                            return_fig=False):
        """Make basic bokeh plot showing value as a function of time. Optionally add a line indicating
        nominal (expected) value, as well as yellow and red background regions to denote values that
        may be unexpected. Also add a plot of the mean value over time and in a second figure, a plot of
        the devaition from the mean.

        Paramters
        ---------
        show_plot : bool
            If True, show plot on screen rather than returning div and script

        savefig : bool
            If True, file is saved to html file

        out_dir : str
            Directory into which the html file is saved

        nominal_value : float
            Expected or nominal value for the telemetry. If provided, a horizontal dashed line
            at this value will be added.

        yellow_limits : list
            2-element list giving the lower and upper limits outside of which the telemetry value
            is considered non-nominal. If provided, the area of the plot between these two values
            will be given a green background, and that outside of these limits will have a yellow
            background.

        red_limits : list
            2-element list giving the lower and upper limits outside of which the telemetry value
            is considered worse than in the yellow region. If provided, the area of the plot outside
            of these two values will have a red background.

        xrange : tuple
            Tuple of min, max datetime values to use as the plot range in the x direction.

        yrange : tuple
            Tuple of min, max datetime values to use as the plot range in the y direction.

        title : str
            Will be used as the plot title. If None, the mnemonic name and description (if present)
            will be used as the title

        return_components : bool
            If True, return the plot as div and script components

        return_fig : bool
            If True, return the plot as a bokeh Figure object

        Returns
        -------
        obj : list or bokeh.plotting.figure
            If return_components is True, return a list containing [div, script]
            If return_figre is True, return the bokeh figure itself
        """
        # Make sure that only one output type is specified, or bokeh will get mad
        options = np.array([show_plot, savefig, return_components, return_fig])
        if np.sum(options) > 1:
            trues = np.where(options)[0]
            raise ValueError((f'{options[trues]} are set to True in plot_every_change_data. Bokeh '
                              'will only allow one of these to be True.'))

        # If there are no data in the table, then produce an empty plot in the date
        # range specified by the requested start and end time
        if len(self.data["dates"]) == 0:
            null_dates = [self.requested_start_time, self.requested_end_time]
            null_vals = [0, 0]
            data_dates = null_dates
            data_vals = null_vals
        else:
            data_dates = self.data['dates']
            data_vals = self.data['euvalues']
        source = ColumnDataSource(data={'x': data_dates, 'y': data_vals})

        if savefig:
            filename = os.path.join(out_dir, f"telem_plot_{self.mnemonic_identifier.replace(' ','_')}.html")
            print(f'\n\nSAVING HTML FILE TO: {filename}')

        if self.info is None:
            units = 'Unknown'
        else:
            units = self.info["unit"]

        # Create a useful plot title if necessary
        if title is None:
            if 'description' in self.info:
                if len(self.info['description']) > 0:
                    title = f'{self.mnemonic_identifier} - {self.info["description"]}'
                else:
                    title = self.mnemonic_identifier
            else:
                title = self.mnemonic_identifier

        fig = figure(tools='pan,box_zoom,reset,wheel_zoom,save', x_axis_type=None,
                     title=title, x_axis_label='Time',
                     y_axis_label=f'{units}')

        # For cases where the plot is empty or contains only a single point, force the
        # plot range to something reasonable
        if len(self.data["dates"]) < 2:
            fig.x_range = Range1d(self.requested_start_time - timedelta(days=1), self.requested_end_time)
            bottom, top = (-1, 1)
            if yellow_limits is not None:
                bottom, top = yellow_limits
            if red_limits is not None:
                bottom, top = red_limits
            fig.y_range = Range1d(bottom, top)

        data = fig.scatter(x='x', y='y', line_width=1, line_color='blue', source=source)

        # Plot the mean value over time
        if len(self.median_times) > 0:
            mean_data = fig.line(self.median_times, self.mean, line_width=1, line_color='orange', alpha=0.75)

        if len(self.data["dates"]) == 0:
            data.visible = False
            if nominal_value is not None:
                fig.line(null_dates, np.repeat(nominal_value, len(null_dates)), color='black',
                         line_dash='dashed', alpha=0.5)
        else:
            # If there is a nominal value provided, plot a dashed line for it
            if nominal_value is not None:
                fig.line(self.data['dates'], np.repeat(nominal_value, len(self.data['dates'])), color='black',
                         line_dash='dashed', alpha=0.5)

        # If limits for warnings/errors are provided, create colored background boxes
        if yellow_limits is not None or red_limits is not None:
            fig = add_limit_boxes(fig, yellow=yellow_limits, red=red_limits)

        hover_tool = HoverTool(tooltips=[('Value', '@y'),
                                         ('Date', '@x{%d %b %Y %H:%M:%S}')
                                         ], mode='mouse', renderers=[data])
        hover_tool.formatters = {'@x': 'datetime'}

        fig.tools.append(hover_tool)

        # Force the axes' range if requested
        if xrange[0] is not None:
            fig.x_range.start = xrange[0].timestamp() * 1000.
        if xrange[1] is not None:
            fig.x_range.end = xrange[1].timestamp() * 1000.
        if yrange[0] is not None:
            fig.y_range.start = yrange[0]
        if yrange[1] is not None:
            fig.y_range.end = yrange[1]

        # Now create a second plot showing the devitation from the mean
        fig_dev = figure(height=250, x_range=fig.x_range, tools="xpan,xwheel_zoom,xbox_zoom,reset", y_axis_location="right",
                         x_axis_type='datetime', x_axis_label='Time', y_axis_label=f'Data - Mean ({units})')

        # Interpolate the mean values so that we can subtract the original data
        interp_means = np.interp(data_dates, self.median_times, self.mean)

        # Calculate deviation from the mean
        dev = data_vals - interp_means

        # Plot
        fig_dev.line(data_dates, dev, color='red')

        # Make the x axis tick labels look nice
        fig_dev.xaxis.formatter = DatetimeTickFormatter(microseconds=["%d %b %H:%M:%S.%3N"],
                                                        seconds=["%d %b %H:%M:%S.%3N"],
                                                        hours=["%d %b %H:%M"],
                                                        days=["%d %b %H:%M"],
                                                        months=["%d %b %Y %H:%M"],
                                                        years=["%d %b %Y"]
                                                        )
        fig.xaxis.major_label_orientation = np.pi / 4

        # Place the two figures in a column object
        bothfigs = column(figa, fig_dev)

        if savefig:
            output_file(filename=filename, title=self.mnemonic_identifier)
            save(bothfigs)

        if show_plot:
            show(bothfigs)
        if return_components:
            script, div = components(bothfigs)
            return [div, script]
        if return_fig:
            return bothfigs

    def save_table(self, outname):
        """Save the EdbMnemonic instance

        Parameters
        ----------
        outname : str
            Name of text file to save information into
        """
        ascii.write(self.data, outname, overwrite=True)

    def timed_stats(self, duration, sigma=3):
        """Break up the data into chunks of the given duration. Calculate the
        mean value for each chunk.

        Parameters
        ----------
        duration : astropy.quantity.Quantity
            Length of time of each chunk of data

        sigma : int
            Number of sigma to use in sigma-clipping
        """
        duration_secs = duration.to('second').value
        date_arr = np.array(self.data["dates"])
        num_bins = (np.max(self.data["dates"]) - np.min(self.data["dates"])).total_seconds() / duration_secs

        # Round up to the next integer if there is a fractional number of bins
        num_bins = np.ceil(num_bins)

        self.mean = []
        self.median = []
        self.stdev = []
        self.median_times = []
        for i in range(int(num_bins)):
            min_date = self.data["dates"][0] + timedelta(seconds=i * duration_secs)
            max_date = min_date + timedelta(seconds=duration_secs)
            good = ((date_arr >= min_date) & (date_arr < max_date))
            if self.meta['TlmMnemonics'][0]['AllPoints'] != 0:
                avg, med, dev = sigma_clipped_stats(self.data["euvalues"][good], sigma=sigma)
            else:
                avg, med, dev = change_only_stats(self.data["dates"][good], self.data["euvalues"][good], sigma=sigma)
            self.mean.append(avg)
            self.median.append(med)
            self.stdev.append(dev)
            self.median_times.append(calc_median_time(self.data["dates"].data[good]))


def add_limit_boxes(fig, yellow=None, red=None):
    """Add green/yellow/red background colors

    Parameters
    ----------
    fig : bokeh.plotting.figure
        Bokeh figure of the telemetry values

    yellow : list
        2-element list of [low, high] values. If provided, the areas of the plot less than <low>
        and greater than <high> will be given a yellow background, to indicate an area
        of concern.

    red : list
        2-element list of [low, high] values. If provided, the areas of the plot less than <low>
        and greater than <high> will be given a red background, to indicate values that
        may indicate an error. It is assumed that the low value of red is less
        than the low value of yellow, and that the high value of red is
        greater than the high value of yellow.

    Returns
    -------
    fig : bokeh.plotting.figure
        Modified figure with BoxAnnotations added
    """
    if yellow is not None:
        green = BoxAnnotation(bottom=yellow[0], top=yellow[1], fill_color='chartreuse', fill_alpha=0.2)
        fig.add_layout(green)
        if red is not None:
            yellow_high = BoxAnnotation(bottom=yellow[1], top=red[1], fill_color='gold', fill_alpha=0.2)
            fig.add_layout(yellow_high)
            yellow_low = BoxAnnotation(bottom=red[0], top=yellow[0], fill_color='gold', fill_alpha=0.2)
            fig.add_layout(yellow_low)
            red_high = BoxAnnotation(bottom=red[1], top=red[1] + 100, fill_color='red', fill_alpha=0.1)
            fig.add_layout(red_high)
            red_low = BoxAnnotation(bottom=red[0] - 100, top=red[0], fill_color='red', fill_alpha=0.1)
            fig.add_layout(red_low)

        else:
            yellow_high = BoxAnnotation(bottom=yellow[1], top=yellow[1] + 100, fill_color='gold', fill_alpha=0.2)
            fig.add_layout(yellow_high)
            yellow_low = BoxAnnotation(bottom=yellow[0] - 100, top=yellow[0], fill_color='gold', fill_alpha=0.2)
            fig.add_layout(yellow_low)

    else:
        if red is not None:
            green = BoxAnnotation(bottom=red[0], top=red[1], fill_color='chartreuse', fill_alpha=0.2)
            fig.add_layout(green)
            red_high = BoxAnnotation(bottom=red[1], top=red[1] + 100, fill_color='red', fill_alpha=0.1)
            fig.add_layout(red_high)
            red_low = BoxAnnotation(bottom=red[0] - 100, top=red[0], fill_color='red', fill_alpha=0.1)
            fig.add_layout(red_low)

    return fig


def add_time_offset(offset, dt_obj):
    """Add an offset to an input datetime object

    Parameters
    ----------
    offset : float
        Number of seconds to be added

    dt_obj : datetime.datetime
        Datetime object to which the seconds are added

    Returns
    -------
    obj : datetime.datetime
        Sum of the input datetime objects and the offset seconds.
    """
    return dt_obj + timedelta(seconds=offset)


def calc_median_time(time_arr):
    """Calcualte the median time of the input time_arr

    Parameters
    ----------
    time_arr : numpy.ndarray
        1D array of datetime objects

    Returns
    -------
    med_time : datetime.datetime
        Median time, as a datetime object
    """
    med_time = time_arr[0] + ((time_arr[-1] - time_arr[0]) / 2.)
    return med_time


def change_only_bounding_points(date_list, value_list, starttime, endtime):
    """For data containing change-only values, where bracketing data outside
    the requested time span may be present, create data points at the starting
    and ending times. This can be helpful with later interpolations.

    Parameters
    ----------
    date_list : list
        List of datetime values

    value_list : list
        List of corresponding mnemonic values

    starttime : datetime.datetime
        Start time

    endtime : datetime.datetime
        End time

    Returns
    -------
    date_list : list
        List of datetime values

    value_list : list
        List of corresponding mnemonic values
    """
    date_list_arr = np.array(date_list)

    if isinstance(starttime, Time):
        starttime = starttime.datetime

    if isinstance(endtime, Time):
        endtime = endtime.datetime

    valid_idx = np.where((date_list_arr <= endtime) & (date_list_arr >= starttime))[0]
    before_startime = np.where(date_list_arr < starttime)[0]
    before_endtime = np.where(date_list_arr < endtime)[0]

    # The value at starttime is either the value of the last point before starttime,
    # or NaN if there are no points prior to starttime
    if len(before_startime) == 0:
        value0 = np.nan
    else:
        value0 = value_list[before_startime[-1]]

    # The value at endtime is NaN if there are no times before the endtime.
    # Otherwise the value is equal to the value at the last point before endtime
    if len(before_endtime) == 0:
        value_end = np.nan
    else:
        value_end = value_list[before_endtime[-1]]

    # Crop the arrays down to the times between starttime and endtime
    date_list = list(np.array(date_list)[valid_idx])
    value_list = list(np.array(value_list)[valid_idx])

    # Add an entry for starttime and another for endtime
    date_list.insert(0, starttime)
    value_list.insert(0, value0)
    date_list.append(endtime)
    value_list.append(value_end)

    return date_list, value_list


def change_only_stats(times, values, sigma=3):
    """Calculate the mean/median/stdev as well as the median time for a
    collection of change-only data.

    Parameters
    ----------
    times : list
        List of datetime objects

    values : list
        List of values corresponding to times

    sigma : float
        Number of sigma to use for sigma-clipping

    Returns
    -------
    meanval : float
        Mean of values

    medianval : float
        Median of values

    stdevval : float
        Standard deviation of values
    """
    # If there is only a single datapoint, then the mean will be
    # equal to it.
    if len(times) == 0:
        return None, None, None
    if len(times) == 1:
        return values, values, 0.
    else:
        times = np.array(times)
        values = np.array(values)
        delta_time = times[1:] - times[0:-1]

        time_fractions = delta_time / np.min(delta_time) * 100.
        arr_for_median = [[val] * int(time) for val, time in zip(values, time_fractions)]
        flat_list_for_median = [item for sublist in arr_for_median for item in sublist]
        meanval, medianval, stdevval = sigma_clipped_stats(flat_list_for_median, sigma=sigma)
    return meanval, medianval, stdevval


def create_time_offset(dt_obj, epoch):
    """Subtract input epoch from a datetime object and return the
    residual number of seconds

    Paramters
    ---------
    dt_obj : datetime.datetime
        Original datetiem object

    epoch : datetime.datetime
        Datetime to be subtracted from dt_obj

    Returns
    -------
    obj : float
        Number of seconds between dt_obj and epoch
    """
    if isinstance(dt_obj, Time):
        return (dt_obj - epoch).to(u.second).value
    elif isinstance(dt_obj, datetime):
        return (dt_obj - epoch).total_seconds()

    def bokeh_plot_text_data(self, show_plot=False):
        """Make basic bokeh plot showing value as a function of time.

        Parameters
        ----------
        show_plot : boolean
            A switch to show the plot in the browser or not.

        Returns
        -------
        [div, script] : list
            List containing the div and js representations of figure.
        """

        abscissa = self.data['dates']
        ordinate = self.data['euvalues']

        p1 = figure(tools='pan,box_zoom,reset,wheel_zoom,save', x_axis_type='datetime',
                    title=self.mnemonic_identifier, x_axis_label='Time')

        override_dict = {}  # Dict instructions to set y labels
        unique_values = np.unique(ordinate)  # Unique values in y data

        # Enumerate i to plot 1, 2, ... n in y and then numbers as dict keys
        # and text as value. This will tell bokeh to change which numerical
        # values to text.
        for i, value in enumerate(unique_values):
            index = np.where(ordinate == value)[0]
            override_dict[i] = value
            dates = abscissa[index].astype(np.datetime64)
            y_values = list(np.ones(len(index), dtype=int) * i)
            p1.line(dates, y_values, line_width=1, line_color='blue', line_dash='dashed')
            p1.circle(dates, y_values, color='blue')

        p1.yaxis.ticker = list(override_dict.keys())
        p1.yaxis.major_label_overrides = override_dict

        if show_plot:
            show(p1)
        else:
            script, div = components(p1)

            return [div, script]

    def get_table_data(self):
        """Get data needed to make interactivate table in template."""

        # generate tables for display and download in web app
        display_table = copy.deepcopy(self.data)

        # temporary html file,
        # see http://docs.astropy.org/en/stable/_modules/astropy/table/
        tmpdir = tempfile.mkdtemp()
        file_name_root = 'mnemonic_exploration_result_table'
        path_for_html = os.path.join(tmpdir, '{}.html'.format(file_name_root))
        with open(path_for_html, 'w') as tmp:
            display_table.write(tmp, format='jsviewer')
        html_file_content = open(path_for_html, 'r').read()

        return html_file_content


def get_mnemonic(mnemonic_identifier, start_time, end_time):
    """Execute query and return a ``EdbMnemonic`` instance.

    The underlying MAST service returns data that include the
    datapoint preceding the requested start time and the datapoint
    that follows the requested end time.

    Parameters
    ----------
    mnemonic_identifier : str
        Telemetry mnemonic identifiers, e.g. ``SA_ZFGOUTFOV``

    start_time : astropy.time.Time or datetime.datetime
        Start time

    end_time : astropy.time.Time or datetime.datetime
        End time

    Returns
    -------
    mnemonic : instance of EdbMnemonic
        EdbMnemonic object containing query results
    """
    base_url = get_mast_base_url()
    service = ENGDB_Service(base_url)  # By default, will use the public MAST service.

    meta = service.get_meta(mnemonic_identifier)

    # If the mnemonic is stored as change-only data, then include bracketing values
    # outside of the requested start and stop times. These may be needed later to
    # translate change-only data into all-points data.
    if meta['TlmMnemonics'][0]['AllPoints'] == 0:
        bracket = True
    else:
        bracket = False

    data = service.get_values(mnemonic_identifier, start_time, end_time, include_obstime=True,
                              include_bracket_values=bracket)

    dates = [datetime.strptime(row.obstime.iso, "%Y-%m-%d %H:%M:%S.%f") for row in data]
    values = [row.value for row in data]

    if bracket:
        # For change-only data, check to see how many additional data points there are before
        # the requested start time and how many are after the requested end time. Note that
        # the max for this should be 1, but it's also possible to have zero (e.g. if you are
        # querying up through the present and there are no more recent data values.) Use these
        # to produce entries at the beginning and ending of the queried time range.
        dates, values = change_only_bounding_points(dates, values, start_time, end_time)

    data = Table({'dates': dates, 'euvalues': values})
    info = get_mnemonic_info(mnemonic_identifier)

    # Create and return instance
    mnemonic = EdbMnemonic(mnemonic_identifier, start_time, end_time, data, meta, info)

    # Convert change-only data to "regular" data. If this is not done, checking for
    # dependency conditions may not work well if there are a limited number of points.
    # Also, later interpolations won't be correct with change-only points since we are
    # doing linear interpolation.
    if bracket:
        if len(mnemonic) > 0:
            mnemonic.change_only_add_points()

    return mnemonic


def get_mnemonics(mnemonics, start_time, end_time):
    """Query DMS EDB with a list of mnemonics and a time interval.

    Parameters
    ----------
    mnemonics : list or numpy.ndarray
        Telemetry mnemonic identifiers, e.g. ``['SA_ZFGOUTFOV',
        'IMIR_HK_ICE_SEC_VOLT4']``
    start_time : astropy.time.Time instance
        Start time
    end_time : astropy.time.Time instance
        End time

    Returns
    -------
    mnemonic_dict : dict
        Dictionary. keys are the queried mnemonics, values are
        instances of EdbMnemonic
    """
    if not isinstance(mnemonics, (list, np.ndarray)):
        raise RuntimeError('Please provide a list/array of mnemonic_identifiers')

    mnemonic_dict = OrderedDict()
    for mnemonic_identifier in mnemonics:
        # fill in dictionary
        mnemonic_dict[mnemonic_identifier] = get_mnemonic(mnemonic_identifier, start_time, end_time)

    return mnemonic_dict


def get_mnemonic_info(mnemonic_identifier):
    """Return the mnemonic description.

    Parameters
    ----------
    mnemonic_identifier : str
        Telemetry mnemonic identifier, e.g. ``SA_ZFGOUTFOV``

    Returns
    -------
    info : dict
        Object that contains the returned data
    """
    mast_token = get_mast_token()
    return query_mnemonic_info(mnemonic_identifier, token=mast_token)


def is_valid_mnemonic(mnemonic_identifier):
    """Determine if the given string is a valid EDB mnemonic.

    Parameters
    ----------
    mnemonic_identifier : str
        The mnemonic_identifier string to be examined.

    Returns
    -------
    bool
        Is mnemonic_identifier a valid EDB mnemonic?
    """
    inventory = mnemonic_inventory()[0]
    if mnemonic_identifier in inventory['tlmMnemonic']:
        return True
    else:
        return False


def mnemonic_inventory():
    """Return all mnemonics in the DMS engineering database.
    No authentication is required, this information is public.
    Since this is a rather large and quasi-static table (~15000 rows),
    it is cached using functools.

    Returns
    -------
    data : astropy.table.Table
        Table representation of the mnemonic inventory.
    meta : dict
        Additional information returned by the query.
    """
    out = Mast.service_request_async(MAST_EDB_MNEMONIC_SERVICE, {})
    data, meta = process_mast_service_request_result(out)

    # convert numerical ID to str for homogenity (all columns are str)
    data['tlmIdentifier'] = data['tlmIdentifier'].astype(str)

    return data, meta


def process_mast_service_request_result(result, data_as_table=True):
    """Parse the result of a MAST EDB query.

    Parameters
    ----------
    result : list of requests.models.Response instances
        The object returned by a call to ``Mast.service_request_async``
    data_as_table : bool
        If ``True``, return data as astropy table, else return as json

    Returns
    -------
    data : astropy.table.Table
        Table representation of the returned data.
    meta : dict
        Additional information returned by the query
    """
    json_data = result[0].json()
    if json_data['status'] != 'COMPLETE':
        raise RuntimeError('Mnemonic query did not complete.\nquery status: {}\nmessage: {}'.format(
            json_data['status'], json_data['msg']))

    try:
        # timestamp-value pairs in the form of an astropy table
        if data_as_table:
            data = Table(json_data['data'])
        else:
            if len(json_data['data']) > 0:
                data = json_data['data'][0]
            else:
                warnings.warn('Query did not return any data. Returning None')
                return None, None
    except KeyError:
        warnings.warn('Query did not return any data. Returning None')
        return None, None

    # collect meta data
    meta = {}
    for key in json_data.keys():
        if key.lower() != 'data':
            meta[key] = json_data[key]

    return data, meta


def query_mnemonic_info(mnemonic_identifier, token=None):
    """Query the EDB to return the mnemonic description.

    Parameters
    ----------
    mnemonic_identifier : str
        Telemetry mnemonic identifier, e.g. ``SA_ZFGOUTFOV``
    token : str
        MAST token

    Returns
    -------
    info : dict
        Object that contains the returned data
    """
    parameters = {"mnemonic": "{}".format(mnemonic_identifier)}
    result = Mast.service_request_async(MAST_EDB_DICTIONARY_SERVICE, parameters)
    info = process_mast_service_request_result(result, data_as_table=False)[0]

    return info<|MERGE_RESOLUTION|>--- conflicted
+++ resolved
@@ -45,16 +45,9 @@
 """
 import calendar
 from collections import OrderedDict
-<<<<<<< HEAD
 from datetime import datetime, timedelta
 from numbers import Number
 import os
-=======
-import copy
-from datetime import datetime
-import os
-import tempfile
->>>>>>> 58b61383
 import warnings
 
 from astropy.io import ascii
@@ -182,14 +175,10 @@
         info : dict
             Auxiliary information on the mnemonic (description,
             category, unit)
-<<<<<<< HEAD
         blocks : list
             Index numbers corresponding to the beginning of separate blocks
             of data. This can be used to calculate separate statistics for
             each block.
-
-=======
->>>>>>> 58b61383
         """
 
         self.mnemonic_identifier = mnemonic_identifier
