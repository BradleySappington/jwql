--- conflicted
+++ resolved
@@ -20,26 +20,8 @@
     :members:
     :undoc-members:
 
-<<<<<<< HEAD
-bias_monitor.py
----------------
-.. automodule:: jwql.instrument_monitors.common_monitors.bias_monitor
-    :members:
-    :undoc-members:
-
-=======
->>>>>>> c2faa2db
 readnoise_monitor.py
 --------------------
 .. automodule:: jwql.instrument_monitors.common_monitors.readnoise_monitor
     :members:
-<<<<<<< HEAD
-    :undoc-members:
-
-bad_pixel_monitor.py
---------------------
-.. automodule:: jwql.instrument_monitors.common_monitors.bad_pixel_monitor
-    :members:
-=======
->>>>>>> c2faa2db
     :undoc-members: